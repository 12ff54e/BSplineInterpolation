--- conflicted
+++ resolved
@@ -53,15 +53,9 @@
 
 # Add options according to compiler.
 if(MSVC)
-<<<<<<< HEAD
-    set(CMAKE_CXX_FLAGS "/Wall /EHsc")
-# elseif(CMAKE_CXX_COMPILER_ID STREQUAL "Clang")
-#     set(CMAKE_CXX_FLAGS "-Weverything -Wno-c++98-compat -Wno-c++98-compat-pedantic")
-=======
     set(CMAKE_CXX_FLAGS "/W4 /EHsc")
 elseif(CMAKE_CXX_COMPILER_ID STREQUAL Clang)
     set(CMAKE_CXX_FLAGS "-Weverything -Wno-c++98-compat -Wno-padded")
->>>>>>> c7d9e5bd
 else()
     set(CMAKE_CXX_FLAGS "-Wall -Wextra")
 endif()
