--- conflicted
+++ resolved
@@ -127,13 +127,6 @@
 
         input_coords[dim_ind].reserve(n);
         if (__periodicity[dim_ind]) {
-<<<<<<< HEAD
-            std::copy(x_range.first, x_range.second, xs.begin() + order);
-            for (size_type i = 0; i < order; ++i) {
-                xs[i] = xs[order] - xs[n + order - 1] + xs[n + i - 1];
-                xs[n + order + i] =
-                    xs[n + order - 1] + xs[order + i + 1] - xs[order];
-=======
             auto iter = x_range.first;
 
             input_coords[dim_ind].push_back(*iter);
@@ -149,7 +142,6 @@
             for (size_type i = 0; i < order + 1; ++i) {
                 xs[i] = xs[n + i - 1] - period;
                 xs[xs.size() - i - 1] = xs[xs.size() - i - n] + period;
->>>>>>> 68c22f15
             }
         } else {
             auto it = x_range.first;
@@ -202,183 +194,6 @@
              nullptr)...};
     }
 
-<<<<<<< HEAD
-=======
-    void __solve_for_control_points(
-        const Mesh<val_type, dim>& f_mesh,
-        DimArray<typename spline_type::KnotContainer>& input_coords) {
-        // initialize mesh storing weights of spline, adjust dimension according
-        // to periodicity
-        Mesh<val_type, dim> weights{f_mesh};
-        {
-            DimArray<size_type> dim_size_tmp;
-            bool p_flag = false;
-            for (size_type d = 0; d < dim; ++d) {
-                dim_size_tmp[d] = weights.dim_size(d) -
-                                  (__periodicity[d] ? ((p_flag = true), 1) : 0);
-            }
-            if (p_flag) { weights.resize(dim_size_tmp); }
-        }
-
-        // estimate numbers of base spline covering, accurate for uniform case
-        // and nonuniform case with even order
-        size_type entry_count{};
-        for (size_type total_ind = 0; total_ind < f_mesh.size(); ++total_ind) {
-            auto indices = f_mesh.dimwise_indices(total_ind);
-            size_type c = 1;
-            for (size_type d = 0; d < dim; ++d) {
-                auto ind = indices[d];
-                c *= __periodicity[d]                            ? order
-                     : ind == 0 || ind == f_mesh.dim_size(d) - 1 ? 1
-                     : ind <= order / 2 ||
-                             ind >= f_mesh.dim_size(d) - 1 - order / 2
-                         ? order + 1
-                         : order | 1;
-            }
-            entry_count += c;
-        }
-        Eigen::VectorXd mesh_val(weights.size());
-
-        DimArray<typename spline_type::BaseSpline> base_spline_vals_per_dim;
-
-        // pre-calculate base spline of periodic dimension, since it never
-        // changes due to its even-spaced knots
-        for (size_type d = 0; d < dim; ++d) {
-            if (__periodicity[d] && __uniform[d]) {
-                base_spline_vals_per_dim[d] = __spline.base_spline_value(
-                    d, __spline.knots_begin(d) + order,
-                    __spline.knots_begin(d)[order] +
-                        (1 - order % 2) * __dx[d] * .5);
-            }
-        }
-
-        std::vector<Eigen::Triplet<val_type>> coef_list;
-        coef_list.reserve(entry_count);
-
-        size_type actual_ind = 0;
-        // loop over dimension to calculate 1D base spline for each dim
-        for (auto it = f_mesh.begin(); it != f_mesh.end(); ++it) {
-            auto f_indices = f_mesh.iter_indices(it);
-
-            // first base spline index (also the index of weights) in each
-            // dimension
-            decltype(f_indices) base_spline_anchor;
-
-            // This flag indicates the current point is redundent due to
-            // periodicity
-            bool skip_flag = false;
-            for (size_type d = 0; d < dim; ++d) {
-                if (__periodicity[d] &&
-                    f_indices[d] == f_mesh.dim_size(d) - 1) {
-                    skip_flag = true;
-                    break;
-                }
-
-                const auto knot_num = __spline.knots_num(d);
-                // This is the index of i-th dimension knot vector to the left
-                // of current f_indices[i] position, notice that knot points has
-                // a larger gap in both ends in non-periodic case.
-                size_type knot_ind{};
-                if (__uniform[d]) {
-                    knot_ind =
-                        __periodicity[d]
-                            ? f_indices[d] + order
-                            : std::min(knot_num - order - 2,
-                                       f_indices[d] > order / 2
-                                           ? f_indices[d] + (order + 1) / 2
-                                           : order);
-                    if (!__periodicity[d]) {
-                        if (knot_ind <= 2 * order + 1 ||
-                            knot_ind >= knot_num - 2 * order - 2) {
-                            // update base spline
-                            const auto iter =
-                                __spline.knots_begin(d) + knot_ind;
-                            const coord_type x = __spline.range(d).first +
-                                                 f_indices[d] * __dx[d];
-                            base_spline_vals_per_dim[d] =
-                                __spline.base_spline_value(d, iter, x);
-                        }
-                    }
-                } else {
-                    coord_type x = input_coords[d][f_indices[d]];
-                    // using BSpline::get_knot_iter to find current
-                    // knot_ind
-                    const auto iter =
-                        __periodicity[d]
-                            ? __spline.knots_begin(d) + f_indices[d] + order
-                        : f_indices[d] == 0 ? __spline.knots_begin(d) + order
-                        : f_indices[d] == input_coords[d].size() - 1
-                            ? __spline.knots_end(d) - order - 2
-                            : __spline.get_knot_iter(
-                                  d, x, f_indices[d] + 1,
-                                  std::min(knot_num - order - 1,
-                                           f_indices[d] + order));
-                    knot_ind = iter - __spline.knots_begin(d);
-                    base_spline_vals_per_dim[d] =
-                        __spline.base_spline_value(d, iter, x);
-                }
-
-                base_spline_anchor[d] = knot_ind - order;
-            }
-            if (skip_flag) { continue; }
-
-            // loop over nD base splines that contributes to current f_mesh
-            // point, fill matrix
-            for (size_type i = 0; i < util::pow(order + 1, dim); ++i) {
-                DimArray<size_type> ind_arr;
-                val_type spline_val = 1;
-                for (int d = dim - 1, local_ind = i; d >= 0; --d) {
-                    ind_arr[d] = local_ind % (order + 1);
-                    local_ind /= (order + 1);
-
-                    spline_val *= base_spline_vals_per_dim[d][ind_arr[d]];
-                    ind_arr[d] += base_spline_anchor[d];
-
-                    if (__periodicity[d]) { ind_arr[d] %= weights.dim_size(d); }
-                }
-                if (spline_val != val_type{0}) {
-#ifdef _TRACE
-                    std::cout << "[TRACE] {" << actual_ind << ','
-                              << weights.indexing(ind_arr) << "} -> "
-                              << spline_val << '\n';
-#endif
-
-                    coef_list.emplace_back(
-                        actual_ind, weights.indexing(ind_arr), spline_val);
-                }
-            }
-
-            // fill rhs vector
-            mesh_val(actual_ind++) = *it;
-        }
-
-        // fill coefficient matrix
-        Eigen::SparseMatrix<double> coef(weights.size(), weights.size());
-        coef.setFromTriplets(coef_list.begin(), coef_list.end());
-
-        Eigen::SparseLU<Eigen::SparseMatrix<double>, Eigen::COLAMDOrdering<int>>
-            solver;
-        solver.compute(coef);
-
-        Eigen::VectorXd weights_eigen_vec;
-        weights_eigen_vec = solver.solve(mesh_val);
-
-#if EIGEN_VERSION_AT_LEAST(3, 4, 0)
-        weights.storage = std::vector<val_type>(weights_eigen_vec.begin(),
-                                                weights_eigen_vec.end());
-#else
-        std::vector<val_type> tmp;
-        tmp.reserve(weights_eigen_vec.size());
-        for (unsigned i = 0; i < weights_eigen_vec.size(); ++i) {
-            tmp.emplace_back(weights_eigen_vec[i]);
-        }
-        weights.storage = std::move(tmp);
-#endif
-
-        __spline.load_ctrlPts(std::move(weights));
-    }
-
->>>>>>> 68c22f15
     inline void __boundary_check(const DimArray<coord_type>& coord) const {
         for (size_type d = 0; d < dim; ++d) {
             if (!__periodicity[d] &&
@@ -696,9 +511,10 @@
         // changes due to its even-spaced knots
         for (size_type d = 0; d < dim; ++d) {
             if (base.periodicity(d) && base.uniform(d)) {
-                base_spline_vals_per_dim[d] =
-                    spline.base_spline_value(d, spline.knots_begin(d) + order,
-                                             spline.knots_begin(d)[order]);
+                base_spline_vals_per_dim[d] = spline.base_spline_value(
+                    d, spline.knots_begin(d) + order,
+                    spline.knots_begin(d)[order] +
+                        (1 - order % 2) * __dx[d] * .5);
             }
         }
 
@@ -740,10 +556,7 @@
                         }
                     }
                 } else {
-                    coord_type x =
-                        base.periodicity(d)
-                            ? spline.knots_begin(d)[f_indices[d] + order]
-                            : input_coords[d][f_indices[d]];
+                    coord_type x = input_coords[d][f_indices[d]];
                     // using BSpline::get_knot_iter to find current
                     // knot_ind
                     const auto iter =
@@ -777,7 +590,7 @@
                     ind_arr[d] += base_spline_anchor[d];
 
                     if (base.periodicity(d)) {
-                        ind_arr[d] %= (spline.knots_num(d) - 2 * order - 1);
+                        ind_arr[d] %= mesh_dimension.dim_size(d);
                     }
                 }
                 if (spline_val != val_type{0}) {
