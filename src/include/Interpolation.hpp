#pragma once

#include <cmath>  // ceil
#include <initializer_list>

#include <Eigen/SparseLU>

#include "InterpolationTemplate.hpp"

namespace intp {

template <typename T, size_t D>
<<<<<<< HEAD
=======
class InterpolationFunctionTemplate;  // Forward declaration, since constructor
                                      // of InterpolationFunction will use it.

template <typename T, size_t D>
>>>>>>> 5f20cf35
class InterpolationFunction {  // TODO: Add integration
   public:
    using val_type = T;
    using spline_type = BSpline<T, D>;
    using size_type = typename spline_type::size_type;
    using coord_type = typename spline_type::knot_type;

    const size_type order;
    const static size_type dim = D;

   private:
    spline_type __spline;

    template <typename _T>
    using DimArray = std::array<_T, dim>;

    DimArray<coord_type> __dx;
    DimArray<bool> __periodicity;
    DimArray<bool> __uniform;

    friend class InterpolationFunctionTemplate<T, D>;

    // auxiliary methods

    template <size_type... di>
    inline val_type call_op_helper(util::index_sequence<di...>,
                                   DimArray<coord_type> c) const {
        return __spline(std::make_pair(
            c[di], __uniform[di]
                       ? std::min(__spline.knots_num(di) - order - 2,
                                  (size_type)std::ceil(std::max(
                                      0., (c[di] - range(di).first) / __dx[di] -
                                              (__periodicity[di]
                                                   ? 1.
                                                   : .5 * (order + 1)))) +
                                      order)
                       : order)...);
    }

    template <size_type... di>
    inline val_type derivative_helper(util::index_sequence<di...>,
                                      DimArray<coord_type> c,
                                      DimArray<size_type> d) const {
        return __spline.derivative_at(std::make_tuple(
            (coord_type)c[di], (size_type)d[di],
            __uniform[di]
                ? std::min(
                      __spline.knots_num(di) - order - 2,
                      (size_type)std::ceil(std::max(
                          0.,
                          (c[di] - range(di).first) / __dx[di] -
                              (__periodicity[di] ? 1. : .5 * (order + 1)))) +
                          order)
                : order)...);
    }

    // overload for uniform knots
    template <typename _T>
    typename std::enable_if<std::is_arithmetic<_T>::value>::type
    __create_knot_vector(size_type dim_ind,
                         const MeshDimension<dim>& mesh_dimension,
                         DimArray<typename spline_type::KnotContainer>&,
                         std::pair<_T, _T> x_range) {
        __uniform[dim_ind] = true;
        const size_type n = mesh_dimension.dim_size(dim_ind);
        __dx[dim_ind] = (x_range.second - x_range.first) / (n - 1);

        const size_t extra =
            __periodicity[dim_ind] ? 2 * order + (1 - order % 2) : order + 1;

        std::vector<typename spline_type::knot_type> xs(n + extra,
                                                        x_range.first);

        if (__periodicity[dim_ind]) {
            for (size_type i = 0; i < xs.size(); ++i) {
                xs[i] = x_range.first + (i - .5 * extra) * __dx[dim_ind];
            }
        } else {
            for (size_type i = order + 1; i < xs.size() - order - 1; ++i) {
                xs[i] = x_range.first + (i - .5 * extra) * __dx[dim_ind];
            }
            for (size_type i = xs.size() - order - 1; i < xs.size(); ++i) {
                xs[i] = x_range.second;
            }
        }

        __spline.load_knots(dim_ind, std::move(xs), __periodicity[dim_ind]);
    }

    // overload for nonuniform knots, given by iterator pair
    template <typename _T>
    typename std::enable_if<std::is_convertible<
        typename std::iterator_traits<_T>::iterator_category,
        std::input_iterator_tag>::value>::type
    __create_knot_vector(
        size_type dim_ind,
        const MeshDimension<dim>& mesh_dimension,
        DimArray<typename spline_type::KnotContainer>& input_coords,
        std::pair<_T, _T> x_range) {
        __uniform[dim_ind] = false;
        const size_type n = std::distance(x_range.first, x_range.second);
        if (n != mesh_dimension.dim_size(dim_ind)) {
            throw std::range_error(
                std::string("Inconsistency between knot number and "
                            "interpolated value number at dimension ") +
                std::to_string(dim_ind));
        }
        typename spline_type::KnotContainer xs(
            __periodicity[dim_ind] ? n + 2 * order + (1 - order % 2)
                                   : n + order + 1);

        input_coords[dim_ind].reserve(n);
        if (__periodicity[dim_ind]) {
            auto iter = x_range.first;

            input_coords[dim_ind].push_back(*iter);
            for (size_type i = order + 1; i < order + n; ++i) {
                val_type present = *(++iter);
                xs[i] = order % 2 == 0
                            ? .5 * (input_coords[dim_ind].back() + present)
                            : present;
                input_coords[dim_ind].push_back(present);
            }
            val_type period =
                input_coords[dim_ind].back() - input_coords[dim_ind].front();
            for (size_type i = 0; i < order + 1; ++i) {
                xs[i] = xs[n + i - 1] - period;
                xs[xs.size() - i - 1] = xs[xs.size() - i - n] + period;
            }
        } else {
            auto it = x_range.first;
            // Notice that *it++ is not guarantee to work as what you
            // expected for input iterators.
            auto l_knot = *it;
            // fill lestmost *order+1* identical knots
            for (size_type i = 0; i < order + 1; ++i) { xs[i] = l_knot; }
            // first knot is same as first input coordinate
            input_coords[dim_ind].emplace_back(l_knot);
            // Every knot in middle is average of *order* input
            // coordinates. This var is to track the sum of a moving window with
            // width *order*.
            coord_type window_sum{};
            for (size_type i = 1; i < order; ++i) {
                input_coords[dim_ind].emplace_back(*(++it));
                window_sum += input_coords[dim_ind][i];
            }
            for (size_type i = order + 1; i < n; ++i) {
                input_coords[dim_ind].emplace_back(*(++it));
                window_sum += input_coords[dim_ind][i - 1];
                xs[i] = window_sum / order;
                window_sum -= input_coords[dim_ind][i - order];
            }
            auto r_knot = *(++it);
            // fill rightmost *order+1* identical knots
            for (size_type i = n; i < n + order + 1; ++i) { xs[i] = r_knot; }
            // last knot is same as last input coordinate
            input_coords[dim_ind].emplace_back(r_knot);
        }
#ifdef _DEBUG
        std::cout << "[DEBUG] Nonuniform knots along dimension" << dim_ind
                  << ":\n";
        for (auto& c : xs) { std::cout << "[DEBUG] " << c << '\n'; }
        std::cout << std::endl;
#endif

        __spline.load_knots(dim_ind, std::move(xs));
    }

    template <typename... Ts, size_type... di>
    void __create_knots(
        util::index_sequence<di...>,
        MeshDimension<dim> mesh_dimension,
        DimArray<typename spline_type::KnotContainer>& input_coords,
        std::pair<Ts, Ts>... x_ranges) {
#if __cplusplus >= 201703L
        (__create_knot_vector(di, f_mesh, input_coords, x_ranges), ...);
#else
        // polyfill of C++17 fold expression over comma
        std::array<std::nullptr_t, sizeof...(Ts)>{
            (__create_knot_vector(di, mesh_dimension, input_coords, x_ranges),
             nullptr)...};
#endif
<<<<<<< HEAD
    }

    void __solve_for_control_points(
        const Mesh<val_type, dim>& f_mesh,
        DimArray<typename spline_type::KnotContainer>& input_coords) {
        // initialize mesh storing weights of spline, adjust dimension according
        // to periodicity
        Mesh<val_type, dim> weights;
        {
            DimArray<size_type> dim_size_tmp;
            for (size_type d = 0; d < dim; ++d) {
                dim_size_tmp[d] =
                    f_mesh.dim_size(d) - (__periodicity[d] ? 1 : 0);
            }
            weights.resize(dim_size_tmp);
        }

        DimArray<typename spline_type::BaseSpline> base_spline_vals_per_dim;

        // Copy interpolating values into weights mesh as the initial state of
        // the iterative control points solving algorithm
        for (auto it = f_mesh.begin(); it != f_mesh.end(); ++it) {
            auto f_indices = f_mesh.iter_indices(it);
            bool skip_flag = false;
            for (size_type d = 0; d < dim; ++d) {
                // Skip last point of periodic dimension
                if (f_indices[d] == weights.dim_size(d)) {
                    skip_flag = true;
                    break;
                }
            }
            if (skip_flag) { continue; }
            weights(f_indices) = *it;
        }

        // pre-calculate base spline of periodic dimension, since it never
        // changes due to its even-spaced knots
        for (size_type d = 0; d < dim; ++d) {
            if (__periodicity[d] && __uniform[d]) {
                base_spline_vals_per_dim[d] = __spline.base_spline_value(
                    d, __spline.knots_begin(d) + order,
                    __spline.knots_begin(d)[order] +
                        (1 - order % 2) * __dx[d] * .5);
            }
        }

        // loop through each dimension to solve for control points
        for (size_type d = 0; d < dim; ++d) {
            std::vector<Eigen::Triplet<val_type>> coef_list;
            // rough estimate of upper limit of coefficient number, reserve
            // space to make sure no re-allocation occurs during the filling
            // process
            coef_list.reserve(weights.dim_size(d) * (order + 1));

            for (size_type i = 0; i < weights.dim_size(d); ++i) {
                const auto knot_num = __spline.knots_num(d);
                // This is the index of knot point to the left of i-th
                // interpolated value's coordinate, notice that knot points has
                // a larger gap in both ends in non-periodic case.
                size_type knot_ind{};
                if (__uniform[d]) {
                    knot_ind =
                        __periodicity[d]
                            ? i + order
                            : std::min(
                                  knot_num - order - 2,
                                  i > order / 2 ? i + (order + 1) / 2 : order);
                    if (!__periodicity[d]) {
                        if (knot_ind <= 2 * order + 1 ||
                            knot_ind >= knot_num - 2 * order - 2) {
                            // update base spline
                            const auto iter =
                                __spline.knots_begin(d) + knot_ind;
                            const coord_type x =
                                __spline.range(d).first + i * __dx[d];
                            base_spline_vals_per_dim[d] =
                                __spline.base_spline_value(d, iter, x);
                        }
                    }
                } else {
                    coord_type x = input_coords[d][i];
                    // using BSpline::get_knot_iter to find current
                    // knot_ind
                    const auto iter =
                        __periodicity[d] ? __spline.knots_begin(d) + i + order
                        : i == 0         ? __spline.knots_begin(d) + order
                        : i == input_coords[d].size() - 1
                            ? __spline.knots_end(d) - order - 2
                            : __spline.get_knot_iter(
                                  d, x, i + 1,
                                  std::min(knot_num - order - 1, i + order));
                    knot_ind = iter - __spline.knots_begin(d);
                    base_spline_vals_per_dim[d] =
                        __spline.base_spline_value(d, iter, x);
                }

                for (size_type j = 0; j < order + 1; ++j) {
                    coef_list.emplace_back(
                        i, (knot_ind - order + j) % weights.dim_size(d),
                        base_spline_vals_per_dim[d][j]);
                }
            }

            Eigen::SparseMatrix<double> coef(weights.dim_size(d),
                                             weights.dim_size(d));
            coef.setFromTriplets(coef_list.begin(), coef_list.end());
            Eigen::SparseLU<Eigen::SparseMatrix<double>,
                            Eigen::COLAMDOrdering<int>>
                solver(coef);

            // size of hyperplane when given dimension is fixed
            size_type hyperplane_size = weights.size() / weights.dim_size(d);

            // loop over each point (representing a 1D spline) of hyperplane
            for (size_type i = 0; i < hyperplane_size; ++i) {
                DimArray<size_type> ind_arr;
                for (size_type d_ = 0, total_ind = i; d_ < dim; ++d_) {
                    if (d_ == d) { continue; }
                    ind_arr[d_] = total_ind % weights.dim_size(d_);
                    total_ind /= weights.dim_size(d_);
                }

                // loop through one dimension, update interpolating value to
                // control points
                Eigen::VectorXd mesh_val_1d(weights.dim_size(d));
                size_type ind_1d{};
                for (auto it = weights.begin(d, ind_arr);
                     it != weights.end(d, ind_arr); ++it, ++ind_1d) {
                    mesh_val_1d(ind_1d) = *it;
                }
                Eigen::VectorXd weights_1d = solver.solve(mesh_val_1d);
                ind_1d = 0;
                for (auto it = weights.begin(d, ind_arr);
                     it != weights.end(d, ind_arr); ++it, ++ind_1d) {
                    *it = weights_1d(ind_1d);
                }
            }
        }

        __spline.load_ctrlPts(std::move(weights));
=======
>>>>>>> 5f20cf35
    }

    inline void __boundary_check(const DimArray<coord_type>& coord) const {
        for (size_type d = 0; d < dim; ++d) {
            if (!__periodicity[d] &&
                (coord[d] < range(d).first || coord[d] > range(d).second)) {
                throw std::domain_error(
                    "Given coordinate out of interpolation function range!");
            }
        }
    }

   public:
    /**
     * @brief Construct a new 1D Interpolation Function object, mimicking
     * Mathematica's `Interpolation` function, with option `Method->"Spline"`.
     *
     * @tparam InputIter
     * @param order order of interpolation, the interpolated function is of
     * $C^{order-1}$
     * @param periodic whether to construct a periodic spline
     * @param f_range a pair of iterators defining to-be-interpolated data
     * @param x_range a pair of x_min and x_max
     */
    template <
        typename InputIter,
        typename C1,
        typename C2,
        typename std::enable_if<
            dim == 1u &&
            std::is_convertible<
                typename std::iterator_traits<InputIter>::iterator_category,
                std::input_iterator_tag>::value>::type* = nullptr>
    InterpolationFunction(size_type order,
                          bool periodic,
                          std::pair<InputIter, InputIter> f_range,
                          std::pair<C1, C2> x_range)
        : InterpolationFunction(
              order,
              {periodic},
              Mesh<val_type, 1u>{std::make_pair(f_range.first, f_range.second)},
              static_cast<std::pair<typename std::common_type<C1, C2>::type,
                                    typename std::common_type<C1, C2>::type>>(
                  x_range)) {}

    template <
        typename InputIter,
        typename C1,
        typename C2,
        typename std::enable_if<
            dim == 1u &&
            std::is_convertible<
                typename std::iterator_traits<InputIter>::iterator_category,
                std::input_iterator_tag>::value>::type* = nullptr>
    InterpolationFunction(size_type order,
                          std::pair<InputIter, InputIter> f_range,
                          std::pair<C1, C2> x_range)
        : InterpolationFunction(order, false, f_range, x_range) {}

    /**
     * @brief Construct a new nD Interpolation Function object, mimicking
     * Mathematica's `Interpolation` function, with option `Method->"Spline"`.
     * Notice: last value of periodic dimension will be discarded since it is
     * considered same of the first value. Thus inconsistency input data for
     * periodic interpolation will be accepted.
     *
     * @param order order of interpolation, the interpolated function is of
     * $C^{order-1}$
     * @param periodicity an array describing periodicity of each dimension
     * @param f_mesh a mesh containing data to be interpolated
     * @param x_ranges pairs of x_min and x_max or begin and end iterator
     */
    template <typename... Ts>
    InterpolationFunction(size_type order,
                          DimArray<bool> periodicity,
                          const Mesh<val_type, dim>& f_mesh,
                          std::pair<Ts, Ts>... x_ranges)
        : InterpolationFunction(InterpolationFunctionTemplate<val_type, dim>{
              order, periodicity, f_mesh.dimension(), x_ranges...}
                                    .interpolate(f_mesh)) {}

    // Non-periodic for all dimension
    template <typename... Ts>
    InterpolationFunction(size_type order,
                          const Mesh<val_type, dim>& f_mesh,
                          std::pair<Ts, Ts>... x_ranges)
        : InterpolationFunction(order, {}, f_mesh, x_ranges...) {}

    // constructor for partial construction, that is, without interpolated
    // values
    template <typename... Ts>
    InterpolationFunction(
        size_type order,
        DimArray<bool> periodicity,
        DimArray<typename spline_type::KnotContainer>& input_coords,
        MeshDimension<dim> mesh_dimension,
        std::pair<Ts, Ts>... x_ranges)
        : order(order),
          __spline(periodicity, order),
          __periodicity(periodicity) {
        // load knots into spline
        __create_knots(util::make_index_sequence_for<Ts...>{},
                       std::move(mesh_dimension), input_coords, x_ranges...);
    }

    /**
     * @brief Get spline value.
     *
     * @param x coordinates
     */
    template <typename... Coords,
              typename Indices = util::make_index_sequence_for<Coords...>,
              typename = typename std::enable_if<std::is_arithmetic<
                  typename std::common_type<Coords...>::type>::value>::type>
    val_type operator()(Coords... x) const {
        return call_op_helper(Indices{}, DimArray<coord_type>{x...});
    }

    /**
     * @brief Get spline value.
     *
     * @param coord coordinate array
     */
    val_type operator()(DimArray<coord_type> coord) const {
        return call_op_helper(util::make_index_sequence<dim>{}, coord);
    }

    /**
     * @brief Get spline value, but with out of boundary check.
     *
     * @param coord coordinate array
     */
    val_type at(DimArray<coord_type> coord) const {
        __boundary_check(coord);
        return call_op_helper(util::make_index_sequence<dim>{}, coord);
    }

    /**
     * @brief Get spline value, but with out of boundary check.
     *
     * @param x coordinates
     */
    template <typename... Coords,
              typename Indices = util::make_index_sequence_for<Coords...>,
              typename = typename std::enable_if<std::is_arithmetic<
                  typename std::common_type<Coords...>::type>::value>::type>
    val_type at(Coords... x) const {
        return at(DimArray<coord_type>{static_cast<coord_type>(x)...});
    }

    /**
     * @brief Get spline derivative value.
     *
     * @param coord coordinate array
     * @param derivatives derivative order array
     */
    val_type derivative(DimArray<coord_type> coord,
                        DimArray<size_type> derivatives) const {
        return derivative_helper(util::make_index_sequence<dim>{}, coord,
                                 derivatives);
    }

    /**
     * @brief Get spline derivative value.
     *
     * @param coord coordinate array
     * @param deriOrder derivative orders
     */
    template <typename... Args>
    val_type derivative(DimArray<coord_type> coord, Args... deriOrder) const {
        return derivative(coord, DimArray<size_type>{(size_type)deriOrder...});
    }

    /**
     * @brief Get spline derivative value.
     *
     * @param coord_deriOrder_pair pairs of coordinate and derivative order
     */
    template <typename... CoordDeriOrderPair>
    val_type derivative(CoordDeriOrderPair... coord_deriOrder_pair) const {
        return derivative(
            DimArray<coord_type>{coord_deriOrder_pair.first...},
            DimArray<size_type>{(size_type)coord_deriOrder_pair.second...});
    }

    /**
     * @brief Get spline derivative value, but with out of boundary check.
     *
     * @param coord coordinate array
     * @param derivatives derivative order array
     */
    val_type derivative_at(DimArray<coord_type> coord,
                           DimArray<size_type> derivatives) const {
        __boundary_check(coord);
        return derivative_helper(util::make_index_sequence<dim>{}, coord,
                                 derivatives);
    }

    /**
     * @brief Get spline derivative value, but with out of boundary check.
     *
     * @param coord coordinate array
     * @param deriOrder derivative orders
     */
    template <typename... Args>
    val_type derivative_at(DimArray<coord_type> coord,
                           Args... deriOrder) const {
        return derivative_at(coord,
                             DimArray<size_type>{(size_type)deriOrder...});
    }

    /**
     * @brief Get spline derivative value, but with out of boundary check.
     *
     * @param coord_deriOrder_pair pairs of coordinate and derivative order
     */
    template <typename... CoordDeriOrderPair>
    val_type derivative_at(CoordDeriOrderPair... coord_deriOrder_pair) const {
        return derivative_at(
            DimArray<coord_type>{coord_deriOrder_pair.first...},
            DimArray<size_type>{(size_type)coord_deriOrder_pair.second...});
    }

    // properties

    bool periodicity(size_type dim_ind) const { return __periodicity[dim_ind]; }

    bool uniform(size_type dim_ind) const { return __uniform[dim_ind]; }

    const std::pair<typename spline_type::knot_type,
                    typename spline_type::knot_type>&
    range(size_type dim_ind) const {
        return __spline.range(dim_ind);
    }

    /**
     * @brief Get a ref of underlying spline object
     *
     * @return spline_type&
     */
    const spline_type& spline() const { return __spline; }
};

<<<<<<< HEAD
template <typename T>
class InterpolationFunction1D : public InterpolationFunction<T, size_t{1}> {
   private:
    using base = InterpolationFunction<T, size_t{1}>;

   public:
    template <typename InputIter>
    InterpolationFunction1D(std::pair<InputIter, InputIter> f_range,
                            typename base::size_type order = 3,
                            bool periodicity = false)
        : InterpolationFunction1D(
              std::make_pair(typename base::coord_type{},
                             static_cast<typename base::coord_type>(
                                 (f_range.second - f_range.first) - 1)),
              f_range,
              order,
              periodicity){};

    template <typename C1, typename C2, typename InputIter>
    InterpolationFunction1D(std::pair<C1, C2> x_range,
                            std::pair<InputIter, InputIter> f_range,
                            typename base::size_type order = 3,
                            bool periodicity = false)
        : base(order, periodicity, f_range, x_range){};
=======
/**
 * @brief Template for interpolation with only coordinates, and generate
 * interpolation function when fed by function values.
 *
 */
template <typename T, size_t D>
class InterpolationFunctionTemplate {
   public:
    using function_type = InterpolationFunction<T, D>;
    using size_type = typename function_type::size_type;
    using coord_type = typename function_type::coord_type;
    using val_type = typename function_type::val_type;

    static constexpr size_type dim = D;

    template <typename U>
    using DimArray = std::array<U, dim>;

    using MeshDim = MeshDimension<dim>;

    /**
     * @brief Construct a new Interpolation Function Template object
     *
     * @param order Order of BSpline
     * @param periodicity Periodicity of each dimension
     * @param interp_mesh_dimension The structure of coordinate mesh
     * @param x_ranges Begin and end iterator/value pairs of each dimension
     */
    template <typename... Ts>
    InterpolationFunctionTemplate(size_type order,
                                  DimArray<bool> periodicity,
                                  MeshDim interp_mesh_dimension,
                                  std::pair<Ts, Ts>... x_ranges)
        : input_coords{},
          mesh_dimension(interp_mesh_dimension),
          base(order, periodicity, input_coords, mesh_dimension, x_ranges...) {
        // adjust dimension according to periodicity
        {
            DimArray<size_type> dim_size_tmp;
            bool p_flag = false;
            for (size_type d = 0; d < dim; ++d) {
                dim_size_tmp[d] =
                    mesh_dimension.dim_size(d) -
                    (base.periodicity(d) ? ((p_flag = true), 1) : 0);
            }
            if (p_flag) { mesh_dimension.resize(dim_size_tmp); }
        }

        // estimate numbers of base spline covering, accurate for uniform   case
        // and nonuniform case with even order
        size_type entry_count{};
        for (size_type total_ind = 0; total_ind < mesh_dimension.size();
             ++total_ind) {
            auto indices = mesh_dimension.dimwise_indices(total_ind);
            size_type c = 1;
            for (size_type d = 0; d < dim; ++d) {
                auto ind = indices[d];
                c *= base.periodicity(d)                                 ? order
                     : ind == 0 || ind == mesh_dimension.dim_size(d) - 1 ? 1
                     : ind <= order / 2 ||
                             ind >= mesh_dimension.dim_size(d) - 1 - order / 2
                         ? order + 1
                         : order | 1;
            }
            entry_count += c;
        }

        DimArray<typename function_type::spline_type::BaseSpline>
            base_spline_vals_per_dim;

        const auto& spline = base.spline();

        // pre-calculate base spline of periodic dimension, since it never
        // changes due to its even-spaced knots
        for (size_type d = 0; d < dim; ++d) {
            if (base.periodicity(d) && base.uniform(d)) {
                base_spline_vals_per_dim[d] = spline.base_spline_value(
                    d, spline.knots_begin(d) + order,
                    spline.knots_begin(d)[order] +
                        (1 - order % 2) * base.__dx[d] * .5);
            }
        }

        std::vector<Eigen::Triplet<val_type>> coef_list;
        coef_list.reserve(entry_count);

        // loop over dimension to calculate 1D base spline for each dim
        for (size_type total_index = 0; total_index < mesh_dimension.size();
             ++total_index) {
            auto f_indices = mesh_dimension.dimwise_indices(total_index);

            // first base spline index (also the index of weights) in each
            // dimension
            decltype(f_indices) base_spline_anchor;

            for (size_type d = 0; d < dim; ++d) {
                const auto knot_num = spline.knots_num(d);
                // This is the index of i-th dimension knot vector to the left
                // of current f_indices[i] position, notice that knot points has
                // a larger gap in both ends in non-periodic case.
                size_type knot_ind{};
                if (base.uniform(d)) {
                    knot_ind =
                        base.periodicity(d)
                            ? f_indices[d] + order
                            : std::min(knot_num - order - 2,
                                       f_indices[d] > order / 2
                                           ? f_indices[d] + (order + 1) / 2
                                           : order);
                    if (!base.periodicity(d)) {
                        if (knot_ind <= 2 * order + 1 ||
                            knot_ind >= knot_num - 2 * order - 2) {
                            // update base spline
                            const auto iter = spline.knots_begin(d) + knot_ind;
                            const coord_type x = spline.range(d).first +
                                                 f_indices[d] * base.__dx[d];
                            base_spline_vals_per_dim[d] =
                                spline.base_spline_value(d, iter, x);
                        }
                    }
                } else {
                    coord_type x = input_coords[d][f_indices[d]];
                    // using BSpline::get_knot_iter to find current
                    // knot_ind
                    const auto iter =
                        base.periodicity(d)
                            ? spline.knots_begin(d) + f_indices[d] + order
                        : f_indices[d] == 0 ? spline.knots_begin(d) + order
                        : f_indices[d] == input_coords[d].size() - 1
                            ? spline.knots_end(d) - order - 2
                            : spline.get_knot_iter(
                                  d, x, f_indices[d] + 1,
                                  std::min(knot_num - order - 1,
                                           f_indices[d] + order));
                    knot_ind = iter - spline.knots_begin(d);
                    base_spline_vals_per_dim[d] =
                        spline.base_spline_value(d, iter, x);
                }

                base_spline_anchor[d] = knot_ind - order;
            }

            // loop over nD base splines that contributes to current f_mesh
            // point, fill matrix
            for (size_type i = 0; i < util::pow(order + 1, dim); ++i) {
                DimArray<size_type> ind_arr;
                val_type spline_val = 1;
                for (int d = dim - 1, local_ind = i; d >= 0; --d) {
                    ind_arr[d] = local_ind % (order + 1);
                    local_ind /= (order + 1);

                    spline_val *= base_spline_vals_per_dim[d][ind_arr[d]];
                    ind_arr[d] += base_spline_anchor[d];

                    if (base.periodicity(d)) {
                        ind_arr[d] %= mesh_dimension.dim_size(d);
                    }
                }
                if (spline_val != val_type{0}) {
#ifdef _TRACE
                    std::cout << "[TRACE] {" << actual_ind << ','
                              << mesh_dimension.indexing(ind_arr) << "} -> "
                              << spline_val << '\n';
#endif

                    coef_list.emplace_back(total_index,
                                           mesh_dimension.indexing(ind_arr),
                                           spline_val);
                }
            }
        }

        // fill coefficient matrix
        {
            Eigen::SparseMatrix<double> coef(mesh_dimension.size(),
                                             mesh_dimension.size());
            coef.setFromTriplets(coef_list.begin(), coef_list.end());
            solver.compute(coef);
        }

#ifdef _DEBUG
        if (solver.info() != Eigen::Success) {
            throw std::runtime_error(
                "Coefficient matrix decomposition failed.\n");
        }
#endif
    }

    /**
     * @brief Construct a new 1D Interpolation Function Template object.
     *
     * @param order order of interpolation, the interpolated function is of
     * $C^{order-1}$
     * @param periodic whether to construct a periodic spline
     * @param f_length point number of to-be-interpolated data
     * @param x_range a pair of x_min and x_max
     */
    template <typename C1, typename C2>
    InterpolationFunctionTemplate(size_type order,
                                  bool periodicity,
                                  size_type f_length,
                                  std::pair<C1, C2> x_range)
        : InterpolationFunctionTemplate(order,
                                        {periodicity},
                                        MeshDim{f_length},
                                        x_range) {
        static_assert(
            dim == size_type{1},
            "You can only use this overload of constructor in 1D case.");
    }

    template <typename C1, typename C2>
    InterpolationFunctionTemplate(size_type order,
                                  size_type f_length,
                                  std::pair<C1, C2> x_range)
        : InterpolationFunctionTemplate(order, false, f_length, x_range) {}

    /**
     * @brief Construct a new (nonperiodic) Interpolation Function Template
     * object
     *
     * @param order Order of BSpline
     * @param interp_mesh_dimension The structure of coordinate mesh
     * @param x_ranges Begin and end iterator/value pairs of each dimension
     */
    template <typename... Ts>
    InterpolationFunctionTemplate(size_type order,
                                  MeshDim interp_mesh_dimension,
                                  std::pair<Ts, Ts>... x_ranges)
        : InterpolationFunctionTemplate(order,
                                        {},
                                        interp_mesh_dimension,
                                        x_ranges...) {}

    template <typename MeshOrIterPair>
    function_type interpolate(MeshOrIterPair&& mesh_or_iter_pair) const& {
        function_type interp{base};
        interp.__spline.load_ctrlPts(
            __solve_for_control_points(Mesh<val_type, dim>{
                std::forward<MeshOrIterPair>(mesh_or_iter_pair)}));
        return interp;
    }

    template <typename MeshOrIterPair>
    function_type interpolate(MeshOrIterPair&& mesh_or_iter_pair) && {
        base.__spline.load_ctrlPts(
            __solve_for_control_points(Mesh<val_type, dim>{
                std::forward<MeshOrIterPair>(mesh_or_iter_pair)}));
        return std::move(base);
    }

   private:
    // input coordinates, needed only in nonuniform-nonperiodic case
    DimArray<typename function_type::spline_type::KnotContainer> input_coords;

    MeshDim mesh_dimension;

    // the base interpolation function with unspecified weights
    function_type base;

    // solver for weights
    Eigen::SparseLU<Eigen::SparseMatrix<double>, Eigen::COLAMDOrdering<int>>
        solver;

    Mesh<val_type, dim> __solve_for_control_points(
        const Mesh<val_type, dim>& f_mesh) const {
        Eigen::VectorXd mesh_val(mesh_dimension.size());

        size_type actual_ind{};
        for (auto it = f_mesh.begin(); it != f_mesh.end(); ++it) {
            auto f_indices = f_mesh.iter_indices(it);
            // This flag indicates the current point is redundent due to
            // periodicity
            bool skip_flag = false;
            for (size_type d = 0; d < dim; ++d) {
                if (base.periodicity(d) &&
                    f_indices[d] == f_mesh.dim_size(d) - 1) {
                    skip_flag = true;
                    break;
                }
            }
            if (!skip_flag) { mesh_val(actual_ind++) = *it; }
        }

        Eigen::VectorXd weights_eigen_vec = solver.solve(mesh_val);

        Mesh<val_type, dim> weights;
        weights.__dimension = mesh_dimension;
#if EIGEN_VERSION_AT_LEAST(3, 4, 0)
        weights.storage = std::vector<val_type>(weights_eigen_vec.begin(),
                                                weights_eigen_vec.end());
#else
        std::vector<val_type> tmp;
        tmp.reserve(weights_eigen_vec.size());
        for (size_type i = 0; i < weights_eigen_vec.size(); ++i) {
            tmp.emplace_back(weights_eigen_vec[i]);
        }
        weights.storage = std::move(tmp);
#endif

        return weights;
    }
>>>>>>> 5f20cf35
};

}  // namespace intp<|MERGE_RESOLUTION|>--- conflicted
+++ resolved
@@ -10,13 +10,6 @@
 namespace intp {
 
 template <typename T, size_t D>
-<<<<<<< HEAD
-=======
-class InterpolationFunctionTemplate;  // Forward declaration, since constructor
-                                      // of InterpolationFunction will use it.
-
-template <typename T, size_t D>
->>>>>>> 5f20cf35
 class InterpolationFunction {  // TODO: Add integration
    public:
     using val_type = T;
@@ -199,149 +192,6 @@
             (__create_knot_vector(di, mesh_dimension, input_coords, x_ranges),
              nullptr)...};
 #endif
-<<<<<<< HEAD
-    }
-
-    void __solve_for_control_points(
-        const Mesh<val_type, dim>& f_mesh,
-        DimArray<typename spline_type::KnotContainer>& input_coords) {
-        // initialize mesh storing weights of spline, adjust dimension according
-        // to periodicity
-        Mesh<val_type, dim> weights;
-        {
-            DimArray<size_type> dim_size_tmp;
-            for (size_type d = 0; d < dim; ++d) {
-                dim_size_tmp[d] =
-                    f_mesh.dim_size(d) - (__periodicity[d] ? 1 : 0);
-            }
-            weights.resize(dim_size_tmp);
-        }
-
-        DimArray<typename spline_type::BaseSpline> base_spline_vals_per_dim;
-
-        // Copy interpolating values into weights mesh as the initial state of
-        // the iterative control points solving algorithm
-        for (auto it = f_mesh.begin(); it != f_mesh.end(); ++it) {
-            auto f_indices = f_mesh.iter_indices(it);
-            bool skip_flag = false;
-            for (size_type d = 0; d < dim; ++d) {
-                // Skip last point of periodic dimension
-                if (f_indices[d] == weights.dim_size(d)) {
-                    skip_flag = true;
-                    break;
-                }
-            }
-            if (skip_flag) { continue; }
-            weights(f_indices) = *it;
-        }
-
-        // pre-calculate base spline of periodic dimension, since it never
-        // changes due to its even-spaced knots
-        for (size_type d = 0; d < dim; ++d) {
-            if (__periodicity[d] && __uniform[d]) {
-                base_spline_vals_per_dim[d] = __spline.base_spline_value(
-                    d, __spline.knots_begin(d) + order,
-                    __spline.knots_begin(d)[order] +
-                        (1 - order % 2) * __dx[d] * .5);
-            }
-        }
-
-        // loop through each dimension to solve for control points
-        for (size_type d = 0; d < dim; ++d) {
-            std::vector<Eigen::Triplet<val_type>> coef_list;
-            // rough estimate of upper limit of coefficient number, reserve
-            // space to make sure no re-allocation occurs during the filling
-            // process
-            coef_list.reserve(weights.dim_size(d) * (order + 1));
-
-            for (size_type i = 0; i < weights.dim_size(d); ++i) {
-                const auto knot_num = __spline.knots_num(d);
-                // This is the index of knot point to the left of i-th
-                // interpolated value's coordinate, notice that knot points has
-                // a larger gap in both ends in non-periodic case.
-                size_type knot_ind{};
-                if (__uniform[d]) {
-                    knot_ind =
-                        __periodicity[d]
-                            ? i + order
-                            : std::min(
-                                  knot_num - order - 2,
-                                  i > order / 2 ? i + (order + 1) / 2 : order);
-                    if (!__periodicity[d]) {
-                        if (knot_ind <= 2 * order + 1 ||
-                            knot_ind >= knot_num - 2 * order - 2) {
-                            // update base spline
-                            const auto iter =
-                                __spline.knots_begin(d) + knot_ind;
-                            const coord_type x =
-                                __spline.range(d).first + i * __dx[d];
-                            base_spline_vals_per_dim[d] =
-                                __spline.base_spline_value(d, iter, x);
-                        }
-                    }
-                } else {
-                    coord_type x = input_coords[d][i];
-                    // using BSpline::get_knot_iter to find current
-                    // knot_ind
-                    const auto iter =
-                        __periodicity[d] ? __spline.knots_begin(d) + i + order
-                        : i == 0         ? __spline.knots_begin(d) + order
-                        : i == input_coords[d].size() - 1
-                            ? __spline.knots_end(d) - order - 2
-                            : __spline.get_knot_iter(
-                                  d, x, i + 1,
-                                  std::min(knot_num - order - 1, i + order));
-                    knot_ind = iter - __spline.knots_begin(d);
-                    base_spline_vals_per_dim[d] =
-                        __spline.base_spline_value(d, iter, x);
-                }
-
-                for (size_type j = 0; j < order + 1; ++j) {
-                    coef_list.emplace_back(
-                        i, (knot_ind - order + j) % weights.dim_size(d),
-                        base_spline_vals_per_dim[d][j]);
-                }
-            }
-
-            Eigen::SparseMatrix<double> coef(weights.dim_size(d),
-                                             weights.dim_size(d));
-            coef.setFromTriplets(coef_list.begin(), coef_list.end());
-            Eigen::SparseLU<Eigen::SparseMatrix<double>,
-                            Eigen::COLAMDOrdering<int>>
-                solver(coef);
-
-            // size of hyperplane when given dimension is fixed
-            size_type hyperplane_size = weights.size() / weights.dim_size(d);
-
-            // loop over each point (representing a 1D spline) of hyperplane
-            for (size_type i = 0; i < hyperplane_size; ++i) {
-                DimArray<size_type> ind_arr;
-                for (size_type d_ = 0, total_ind = i; d_ < dim; ++d_) {
-                    if (d_ == d) { continue; }
-                    ind_arr[d_] = total_ind % weights.dim_size(d_);
-                    total_ind /= weights.dim_size(d_);
-                }
-
-                // loop through one dimension, update interpolating value to
-                // control points
-                Eigen::VectorXd mesh_val_1d(weights.dim_size(d));
-                size_type ind_1d{};
-                for (auto it = weights.begin(d, ind_arr);
-                     it != weights.end(d, ind_arr); ++it, ++ind_1d) {
-                    mesh_val_1d(ind_1d) = *it;
-                }
-                Eigen::VectorXd weights_1d = solver.solve(mesh_val_1d);
-                ind_1d = 0;
-                for (auto it = weights.begin(d, ind_arr);
-                     it != weights.end(d, ind_arr); ++it, ++ind_1d) {
-                    *it = weights_1d(ind_1d);
-                }
-            }
-        }
-
-        __spline.load_ctrlPts(std::move(weights));
-=======
->>>>>>> 5f20cf35
     }
 
     inline void __boundary_check(const DimArray<coord_type>& coord) const {
@@ -585,7 +435,6 @@
     const spline_type& spline() const { return __spline; }
 };
 
-<<<<<<< HEAD
 template <typename T>
 class InterpolationFunction1D : public InterpolationFunction<T, size_t{1}> {
    private:
@@ -610,310 +459,6 @@
                             typename base::size_type order = 3,
                             bool periodicity = false)
         : base(order, periodicity, f_range, x_range){};
-=======
-/**
- * @brief Template for interpolation with only coordinates, and generate
- * interpolation function when fed by function values.
- *
- */
-template <typename T, size_t D>
-class InterpolationFunctionTemplate {
-   public:
-    using function_type = InterpolationFunction<T, D>;
-    using size_type = typename function_type::size_type;
-    using coord_type = typename function_type::coord_type;
-    using val_type = typename function_type::val_type;
-
-    static constexpr size_type dim = D;
-
-    template <typename U>
-    using DimArray = std::array<U, dim>;
-
-    using MeshDim = MeshDimension<dim>;
-
-    /**
-     * @brief Construct a new Interpolation Function Template object
-     *
-     * @param order Order of BSpline
-     * @param periodicity Periodicity of each dimension
-     * @param interp_mesh_dimension The structure of coordinate mesh
-     * @param x_ranges Begin and end iterator/value pairs of each dimension
-     */
-    template <typename... Ts>
-    InterpolationFunctionTemplate(size_type order,
-                                  DimArray<bool> periodicity,
-                                  MeshDim interp_mesh_dimension,
-                                  std::pair<Ts, Ts>... x_ranges)
-        : input_coords{},
-          mesh_dimension(interp_mesh_dimension),
-          base(order, periodicity, input_coords, mesh_dimension, x_ranges...) {
-        // adjust dimension according to periodicity
-        {
-            DimArray<size_type> dim_size_tmp;
-            bool p_flag = false;
-            for (size_type d = 0; d < dim; ++d) {
-                dim_size_tmp[d] =
-                    mesh_dimension.dim_size(d) -
-                    (base.periodicity(d) ? ((p_flag = true), 1) : 0);
-            }
-            if (p_flag) { mesh_dimension.resize(dim_size_tmp); }
-        }
-
-        // estimate numbers of base spline covering, accurate for uniform   case
-        // and nonuniform case with even order
-        size_type entry_count{};
-        for (size_type total_ind = 0; total_ind < mesh_dimension.size();
-             ++total_ind) {
-            auto indices = mesh_dimension.dimwise_indices(total_ind);
-            size_type c = 1;
-            for (size_type d = 0; d < dim; ++d) {
-                auto ind = indices[d];
-                c *= base.periodicity(d)                                 ? order
-                     : ind == 0 || ind == mesh_dimension.dim_size(d) - 1 ? 1
-                     : ind <= order / 2 ||
-                             ind >= mesh_dimension.dim_size(d) - 1 - order / 2
-                         ? order + 1
-                         : order | 1;
-            }
-            entry_count += c;
-        }
-
-        DimArray<typename function_type::spline_type::BaseSpline>
-            base_spline_vals_per_dim;
-
-        const auto& spline = base.spline();
-
-        // pre-calculate base spline of periodic dimension, since it never
-        // changes due to its even-spaced knots
-        for (size_type d = 0; d < dim; ++d) {
-            if (base.periodicity(d) && base.uniform(d)) {
-                base_spline_vals_per_dim[d] = spline.base_spline_value(
-                    d, spline.knots_begin(d) + order,
-                    spline.knots_begin(d)[order] +
-                        (1 - order % 2) * base.__dx[d] * .5);
-            }
-        }
-
-        std::vector<Eigen::Triplet<val_type>> coef_list;
-        coef_list.reserve(entry_count);
-
-        // loop over dimension to calculate 1D base spline for each dim
-        for (size_type total_index = 0; total_index < mesh_dimension.size();
-             ++total_index) {
-            auto f_indices = mesh_dimension.dimwise_indices(total_index);
-
-            // first base spline index (also the index of weights) in each
-            // dimension
-            decltype(f_indices) base_spline_anchor;
-
-            for (size_type d = 0; d < dim; ++d) {
-                const auto knot_num = spline.knots_num(d);
-                // This is the index of i-th dimension knot vector to the left
-                // of current f_indices[i] position, notice that knot points has
-                // a larger gap in both ends in non-periodic case.
-                size_type knot_ind{};
-                if (base.uniform(d)) {
-                    knot_ind =
-                        base.periodicity(d)
-                            ? f_indices[d] + order
-                            : std::min(knot_num - order - 2,
-                                       f_indices[d] > order / 2
-                                           ? f_indices[d] + (order + 1) / 2
-                                           : order);
-                    if (!base.periodicity(d)) {
-                        if (knot_ind <= 2 * order + 1 ||
-                            knot_ind >= knot_num - 2 * order - 2) {
-                            // update base spline
-                            const auto iter = spline.knots_begin(d) + knot_ind;
-                            const coord_type x = spline.range(d).first +
-                                                 f_indices[d] * base.__dx[d];
-                            base_spline_vals_per_dim[d] =
-                                spline.base_spline_value(d, iter, x);
-                        }
-                    }
-                } else {
-                    coord_type x = input_coords[d][f_indices[d]];
-                    // using BSpline::get_knot_iter to find current
-                    // knot_ind
-                    const auto iter =
-                        base.periodicity(d)
-                            ? spline.knots_begin(d) + f_indices[d] + order
-                        : f_indices[d] == 0 ? spline.knots_begin(d) + order
-                        : f_indices[d] == input_coords[d].size() - 1
-                            ? spline.knots_end(d) - order - 2
-                            : spline.get_knot_iter(
-                                  d, x, f_indices[d] + 1,
-                                  std::min(knot_num - order - 1,
-                                           f_indices[d] + order));
-                    knot_ind = iter - spline.knots_begin(d);
-                    base_spline_vals_per_dim[d] =
-                        spline.base_spline_value(d, iter, x);
-                }
-
-                base_spline_anchor[d] = knot_ind - order;
-            }
-
-            // loop over nD base splines that contributes to current f_mesh
-            // point, fill matrix
-            for (size_type i = 0; i < util::pow(order + 1, dim); ++i) {
-                DimArray<size_type> ind_arr;
-                val_type spline_val = 1;
-                for (int d = dim - 1, local_ind = i; d >= 0; --d) {
-                    ind_arr[d] = local_ind % (order + 1);
-                    local_ind /= (order + 1);
-
-                    spline_val *= base_spline_vals_per_dim[d][ind_arr[d]];
-                    ind_arr[d] += base_spline_anchor[d];
-
-                    if (base.periodicity(d)) {
-                        ind_arr[d] %= mesh_dimension.dim_size(d);
-                    }
-                }
-                if (spline_val != val_type{0}) {
-#ifdef _TRACE
-                    std::cout << "[TRACE] {" << actual_ind << ','
-                              << mesh_dimension.indexing(ind_arr) << "} -> "
-                              << spline_val << '\n';
-#endif
-
-                    coef_list.emplace_back(total_index,
-                                           mesh_dimension.indexing(ind_arr),
-                                           spline_val);
-                }
-            }
-        }
-
-        // fill coefficient matrix
-        {
-            Eigen::SparseMatrix<double> coef(mesh_dimension.size(),
-                                             mesh_dimension.size());
-            coef.setFromTriplets(coef_list.begin(), coef_list.end());
-            solver.compute(coef);
-        }
-
-#ifdef _DEBUG
-        if (solver.info() != Eigen::Success) {
-            throw std::runtime_error(
-                "Coefficient matrix decomposition failed.\n");
-        }
-#endif
-    }
-
-    /**
-     * @brief Construct a new 1D Interpolation Function Template object.
-     *
-     * @param order order of interpolation, the interpolated function is of
-     * $C^{order-1}$
-     * @param periodic whether to construct a periodic spline
-     * @param f_length point number of to-be-interpolated data
-     * @param x_range a pair of x_min and x_max
-     */
-    template <typename C1, typename C2>
-    InterpolationFunctionTemplate(size_type order,
-                                  bool periodicity,
-                                  size_type f_length,
-                                  std::pair<C1, C2> x_range)
-        : InterpolationFunctionTemplate(order,
-                                        {periodicity},
-                                        MeshDim{f_length},
-                                        x_range) {
-        static_assert(
-            dim == size_type{1},
-            "You can only use this overload of constructor in 1D case.");
-    }
-
-    template <typename C1, typename C2>
-    InterpolationFunctionTemplate(size_type order,
-                                  size_type f_length,
-                                  std::pair<C1, C2> x_range)
-        : InterpolationFunctionTemplate(order, false, f_length, x_range) {}
-
-    /**
-     * @brief Construct a new (nonperiodic) Interpolation Function Template
-     * object
-     *
-     * @param order Order of BSpline
-     * @param interp_mesh_dimension The structure of coordinate mesh
-     * @param x_ranges Begin and end iterator/value pairs of each dimension
-     */
-    template <typename... Ts>
-    InterpolationFunctionTemplate(size_type order,
-                                  MeshDim interp_mesh_dimension,
-                                  std::pair<Ts, Ts>... x_ranges)
-        : InterpolationFunctionTemplate(order,
-                                        {},
-                                        interp_mesh_dimension,
-                                        x_ranges...) {}
-
-    template <typename MeshOrIterPair>
-    function_type interpolate(MeshOrIterPair&& mesh_or_iter_pair) const& {
-        function_type interp{base};
-        interp.__spline.load_ctrlPts(
-            __solve_for_control_points(Mesh<val_type, dim>{
-                std::forward<MeshOrIterPair>(mesh_or_iter_pair)}));
-        return interp;
-    }
-
-    template <typename MeshOrIterPair>
-    function_type interpolate(MeshOrIterPair&& mesh_or_iter_pair) && {
-        base.__spline.load_ctrlPts(
-            __solve_for_control_points(Mesh<val_type, dim>{
-                std::forward<MeshOrIterPair>(mesh_or_iter_pair)}));
-        return std::move(base);
-    }
-
-   private:
-    // input coordinates, needed only in nonuniform-nonperiodic case
-    DimArray<typename function_type::spline_type::KnotContainer> input_coords;
-
-    MeshDim mesh_dimension;
-
-    // the base interpolation function with unspecified weights
-    function_type base;
-
-    // solver for weights
-    Eigen::SparseLU<Eigen::SparseMatrix<double>, Eigen::COLAMDOrdering<int>>
-        solver;
-
-    Mesh<val_type, dim> __solve_for_control_points(
-        const Mesh<val_type, dim>& f_mesh) const {
-        Eigen::VectorXd mesh_val(mesh_dimension.size());
-
-        size_type actual_ind{};
-        for (auto it = f_mesh.begin(); it != f_mesh.end(); ++it) {
-            auto f_indices = f_mesh.iter_indices(it);
-            // This flag indicates the current point is redundent due to
-            // periodicity
-            bool skip_flag = false;
-            for (size_type d = 0; d < dim; ++d) {
-                if (base.periodicity(d) &&
-                    f_indices[d] == f_mesh.dim_size(d) - 1) {
-                    skip_flag = true;
-                    break;
-                }
-            }
-            if (!skip_flag) { mesh_val(actual_ind++) = *it; }
-        }
-
-        Eigen::VectorXd weights_eigen_vec = solver.solve(mesh_val);
-
-        Mesh<val_type, dim> weights;
-        weights.__dimension = mesh_dimension;
-#if EIGEN_VERSION_AT_LEAST(3, 4, 0)
-        weights.storage = std::vector<val_type>(weights_eigen_vec.begin(),
-                                                weights_eigen_vec.end());
-#else
-        std::vector<val_type> tmp;
-        tmp.reserve(weights_eigen_vec.size());
-        for (size_type i = 0; i < weights_eigen_vec.size(); ++i) {
-            tmp.emplace_back(weights_eigen_vec[i]);
-        }
-        weights.storage = std::move(tmp);
-#endif
-
-        return weights;
-    }
->>>>>>> 5f20cf35
 };
 
 }  // namespace intp