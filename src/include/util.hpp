--- conflicted
+++ resolved
@@ -11,11 +11,7 @@
 namespace util {
 
 /**
-<<<<<<< HEAD
- * @brief Polyfill for C++14 intergers_sequence, but with [T = size_t] only
-=======
  * @brief Polyfill for C++14 integer_sequence, but with [T = size_t] only
->>>>>>> 68ea5d92
  *
  * @tparam Indices
  */
