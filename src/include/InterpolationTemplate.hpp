#pragma once

#include "BSpline.hpp"
#include "BandLU.hpp"
#include "Mesh.hpp"

#ifdef _TRACE
#include <iostream>
#endif

namespace intp {

template <typename T, size_t D>
class InterpolationFunction;  // Forward declaration, since template has
                              // a member of it.

/**
 * @brief Template for interpolation with only coordinates, and generate
 * interpolation function when fed by function values.
 *
 */
template <typename T, size_t D>
class InterpolationFunctionTemplate {
   public:
    using function_type = InterpolationFunction<T, D>;
    using size_type = typename function_type::size_type;
    using coord_type = typename function_type::coord_type;
    using val_type = typename function_type::val_type;
    using diff_type = typename function_type::diff_type;

    using ctrl_pt_type =
        typename function_type::spline_type::ControlPointContainer;

    static constexpr size_type dim = D;

    template <typename U>
    using DimArray = std::array<U, dim>;

    using MeshDim = MeshDimension<dim>;

    /**
     * @brief Construct a new Interpolation Function Template object, all other
     * constructors delegate to this one
     *
     * @param order Order of BSpline
     * @param periodicity Periodicity of each dimension
     * @param interp_mesh_dimension The structure of coordinate mesh
     * @param x_ranges Begin and end iterator/value pairs of each dimension
     */
    template <typename... Ts>
    InterpolationFunctionTemplate(size_type order,
                                  DimArray<bool> periodicity,
                                  MeshDim interp_mesh_dimension,
                                  std::pair<Ts, Ts>... x_ranges)
        : input_coords_{},
          mesh_dimension_(interp_mesh_dimension),
          base_(order,
                periodicity,
                input_coords_,
                mesh_dimension_,
                x_ranges...),
          solvers_{} {
        // active union member accordingly
        for (size_type i = 0; i < dim; ++i) { solvers_[i] = periodicity[i]; }
        build_solver_();
    }

    /**
     * @brief Construct a new 1D Interpolation Function Template object.
     *
     * @param order order of interpolation, the interpolated function is of
     * $C^{order-1}$
     * @param periodicity whether to construct a periodic spline
     * @param f_length point number of to-be-interpolated data
     * @param x_range a pair of x_min and x_max
     */
    template <typename C1, typename C2>
    InterpolationFunctionTemplate(size_type order,
                                  bool periodicity,
                                  size_type f_length,
                                  std::pair<C1, C2> x_range)
        : InterpolationFunctionTemplate(order,
                                        {periodicity},
                                        MeshDim{f_length},
                                        x_range) {
        static_assert(
            dim == size_type{1},
            "You can only use this overload of constructor in 1D case.");
    }

    template <typename C1, typename C2>
    InterpolationFunctionTemplate(size_type order,
                                  size_type f_length,
                                  std::pair<C1, C2> x_range)
        : InterpolationFunctionTemplate(order, false, f_length, x_range) {}

    /**
     * @brief Construct a new (aperiodic) Interpolation Function Template
     * object
     *
     * @param order Order of BSpline
     * @param interp_mesh_dimension The structure of coordinate mesh
     * @param x_ranges Begin and end iterator/value pairs of each dimension
     */
    template <typename... Ts>
    InterpolationFunctionTemplate(size_type order,
                                  MeshDim interp_mesh_dimension,
                                  std::pair<Ts, Ts>... x_ranges)
        : InterpolationFunctionTemplate(order,
                                        {},
                                        interp_mesh_dimension,
                                        x_ranges...) {}

    template <typename MeshOrIterPair>
    function_type interpolate(MeshOrIterPair&& mesh_or_iter_pair) const& {
        function_type interp{base_};
        interp.spline_.load_ctrlPts(
            solve_for_control_points_(Mesh<val_type, dim>{
                std::forward<MeshOrIterPair>(mesh_or_iter_pair)}));
        return interp;
    }

    template <typename MeshOrIterPair>
    function_type interpolate(MeshOrIterPair&& mesh_or_iter_pair) && {
        base_.spline_.load_ctrlPts(
            solve_for_control_points_(Mesh<val_type, dim>{
                std::forward<MeshOrIterPair>(mesh_or_iter_pair)}));
        return std::move(base_);
    }

   private:
    // input coordinates, needed only in nonuniform case
    DimArray<typename function_type::spline_type::KnotContainer> input_coords_;

    MeshDim mesh_dimension_;

    // the base interpolation function with unspecified weights
    function_type base_;

    // A union-like class storing BandLU solver for Either band matrix or
    // extended band matrix
    struct EitherSolver {
        // set default active union member, or g++ compiled code will throw err
        EitherSolver() {}
        // Active union member and tag it.
        EitherSolver(bool is_periodic)
            : is_active_(true), is_periodic_(is_periodic) {
            if (is_periodic_) {
                new (&solver_periodic) BandLU<ExtendedBandMatrix<val_type>>;
            } else {
                new (&solver_aperiodic) BandLU<BandMatrix<val_type>>;
            }
        }
        EitherSolver& operator=(bool is_periodic) {
            if (is_active_) {
                throw std::runtime_error("Can not switch solver type.");
            }

            is_active_ = true;
            is_periodic_ = is_periodic;
            if (is_periodic_) {
                new (&solver_periodic) BandLU<ExtendedBandMatrix<val_type>>;
            } else {
                new (&solver_aperiodic) BandLU<BandMatrix<val_type>>;
            }

            return *this;
        }

        // Copy constructor is required by aggregate initialization, but never
        // invoked in this code since the content of this union is never
        // switched.
        EitherSolver(const EitherSolver&) {}
        // Destructor needed and it invokes either member's destructor according
        // to the tag "is_periodic";
        ~EitherSolver() {
            if (is_active_) {
                if (is_periodic_) {
                    solver_periodic.~BandLU<ExtendedBandMatrix<val_type>>();
                } else {
                    solver_aperiodic.~BandLU<BandMatrix<val_type>>();
                }
            }
        }

        union {
            BandLU<BandMatrix<val_type>> solver_aperiodic;
            BandLU<ExtendedBandMatrix<val_type>> solver_periodic;
        };

        bool is_active_ = false;
        // tag for union member
        bool is_periodic_ = false;
    };

    // solver for weights
    DimArray<EitherSolver> solvers_;

    void build_solver_() {
        const auto& order = base_.order;
        // adjust dimension according to periodicity
        {
            DimArray<size_type> dim_size_tmp;
            for (size_type d = 0; d < dim; ++d) {
                dim_size_tmp[d] = mesh_dimension_.dim_size(d) -
                                  (base_.periodicity(d) ? 1 : 0);
            }
            mesh_dimension_.resize(dim_size_tmp);
        }

        DimArray<typename function_type::spline_type::BaseSpline>
            base_spline_vals_per_dim;

        const auto& spline = base_.spline();

        // pre-calculate base spline of periodic dimension, since it never
        // changes due to its even-spaced knots
        for (size_type d = 0; d < dim; ++d) {
            if (base_.periodicity(d) && base_.uniform(d)) {
                base_spline_vals_per_dim[d] = spline.base_spline_value(
                    d, spline.knots_begin(d) + static_cast<diff_type>(order),
                    spline.knots_begin(d)[static_cast<diff_type>(order)] +
                        (1 - order % 2) * base_.dx_[d] * .5);
            }
        }

#ifdef _TRACE
        std::cout << "\n[TRACE] Coefficient Matrices\n";
#endif

        // loop through each dimension to construct coefficient matrix
        for (size_type d = 0; d < dim; ++d) {
            bool periodic = base_.periodicity(d);
            bool uniform = base_.uniform(d);
            auto mat_dim = mesh_dimension_.dim_size(d);
            auto band_width = periodic ? order / 2 : order - 1;
            ExtendedBandMatrix<val_type> coef_mat{mat_dim, band_width,
                                                  band_width};

#ifdef _TRACE
            std::cout << "\n[TRACE] Dimension " << d << '\n';
            std::cout << "[TRACE] {0, 0} -> 1\n";
#endif

            for (size_type i = 0; i < mesh_dimension_.dim_size(d); ++i) {
                if (!periodic) {
                    // In aperiodic case, first and last data point can only
                    // be covered by one base spline, and the base spline at
                    // these ending points eval to 1.
                    if (i == 0 || i == mesh_dimension_.dim_size(d) - 1) {
                        coef_mat.main_bands_val(i, i) = 1;
                        continue;
                    }
                }

                const auto knot_num = spline.knots_num(d);
                // This is the index of knot point to the left of i-th
                // interpolated value's coordinate, notice that knot points has
                // a larger gap in both ends in non-periodic case.
                size_type knot_ind{};
                // flag for internal points in uniform aperiodic case
                const bool is_internal =
                    i > order / 2 &&
                    i < mesh_dimension_.dim_size(d) - order / 2 - 1;

                if (uniform) {
                    knot_ind =
                        periodic ? i + order
                                 : std::min(knot_num - order - 2,
                                            i > order / 2 ? i + (order + 1) / 2
                                                          : order);
                    if (!periodic) {
                        if (knot_ind <= 2 * order + 1 ||
                            knot_ind >= knot_num - 2 * order - 2) {
                            // out of the zone of even-spaced knots, update base
                            // spline
                            const auto iter = spline.knots_begin(d) +
                                              static_cast<diff_type>(knot_ind);
                            const coord_type x =
                                spline.range(d).first +
                                static_cast<coord_type>(i) * base_.dx_[d];
                            base_spline_vals_per_dim[d] =
                                spline.base_spline_value(d, iter, x);
                        }
                    }
                } else {
                    coord_type x = input_coords_[d][i];
                    // using BSpline::get_knot_iter to find current
                    // knot_ind
                    const auto iter =
                        periodic ? spline.knots_begin(d) +
                                       static_cast<diff_type>(i + order)
                        : i == 0 ? spline.knots_begin(d) +
                                       static_cast<diff_type>(order)
                        : i == input_coords_[d].size() - 1
                            ? spline.knots_end(d) -
                                  static_cast<diff_type>(order + 2)
                            : spline.get_knot_iter(
                                  d, x, i + 1,
                                  std::min(knot_num - order - 1, i + order));
                    knot_ind =
                        static_cast<size_type>(iter - spline.knots_begin(d));
                    base_spline_vals_per_dim[d] =
                        spline.base_spline_value(d, iter, x);
                }

                // number of base spline that covers present data point.
                const size_type s_num = periodic                 ? order | 1
                                        : order == 1             ? 1
                                        : uniform && is_internal ? order | 1
                                                                 : order + 1;
                for (size_type j = 0; j < s_num; ++j) {
                    if (periodic) {
                        coef_mat((i + band_width) % mesh_dimension_.dim_size(d),
                                 (knot_ind - order + j) %
                                     mesh_dimension_.dim_size(d)) =
                            base_spline_vals_per_dim[d][j];
                    } else {
                        coef_mat.main_bands_val(i, knot_ind - order + j) =
                            base_spline_vals_per_dim[d][j];
                    }
#ifdef _TRACE
                    std::cout
                        << "[TRACE] {"
                        << (periodic
                                ? (i + band_width) % mesh_dimension_.dim_size(d)
                                : i)
                        << ", "
                        << (knot_ind - order + j) % mesh_dimension_.dim_size(d)
                        << "} -> " << base_spline_vals_per_dim[d][j] << '\n';
#endif
                }
            }

#ifdef _TRACE
            std::cout << "[TRACE] {" << mesh_dimension_.dim_size(d) - 1 << ", "
                      << mesh_dimension_.dim_size(d) - 1 << "} -> 1\n";
#endif

            if (periodic) {
                solvers_[d].solver_periodic.compute(coef_mat);
            } else {
                solvers_[d].solver_aperiodic.compute(
                    static_cast<BandMatrix<val_type>>(coef_mat));
            }
        }
    }

<<<<<<< HEAD
    /**
     * @brief Construct a new 1D Interpolation Function Template object.
     *
     * @param order order of interpolation, the interpolated function is of
     * $C^{order-1}$
     * @param periodic whether to construct a periodic spline
     * @param f_length point number of to-be-interpolated data
     * @param x_range a pair of x_min and x_max
     */
    template <typename C1, typename C2>
    InterpolationFunctionTemplate(size_type order,
                                  bool periodicity,
                                  size_type f_length,
                                  std::pair<C1, C2> x_range)
        : InterpolationFunctionTemplate(order,
                                        {periodicity},
                                        MeshDim{f_length},
                                        x_range) {
        static_assert(
            dim == size_type{1},
            "You can only use this overload of constructor in 1D case.");
    }

    template <typename C1, typename C2>
    InterpolationFunctionTemplate(size_type order,
                                  size_type f_length,
                                  std::pair<C1, C2> x_range)
        : InterpolationFunctionTemplate(order, false, f_length, x_range) {}

    /**
     * @brief Construct a new (aperiodic) Interpolation Function Template
     * object
     *
     * @param order Order of BSpline
     * @param interp_mesh_dimension The structure of coordinate mesh
     * @param x_ranges Begin and end iterator/value pairs of each dimension
     */
    template <typename... Ts>
    InterpolationFunctionTemplate(size_type order,
                                  MeshDim interp_mesh_dimension,
                                  std::pair<Ts, Ts>... x_ranges)
        : InterpolationFunctionTemplate(order,
                                        {},
                                        interp_mesh_dimension,
                                        x_ranges...) {}

    template <typename MeshOrIterPair>
    function_type interpolate(MeshOrIterPair&& mesh_or_iter_pair) const& {
        function_type interp{base};
        interp.__spline.load_ctrlPts(
            __solve_for_control_points(Mesh<val_type, dim>{
                std::forward<MeshOrIterPair>(mesh_or_iter_pair)}));
        return interp;
    }

    template <typename MeshOrIterPair>
    function_type interpolate(MeshOrIterPair&& mesh_or_iter_pair) && {
        base.__spline.load_ctrlPts(
            __solve_for_control_points(Mesh<val_type, dim>{
                std::forward<MeshOrIterPair>(mesh_or_iter_pair)}));
        return std::move(base);
    }

   private:
    // input coordinates, needed only in nonuniform case
    DimArray<typename function_type::spline_type::KnotContainer> input_coords;

    MeshDim mesh_dimension;

    // the base interpolation function with unspecified weights
    function_type base;

    // solver for weights
    DimArray<BandLU<BandMatrix<val_type>>> solver_aperiodic;
    DimArray<BandLU<ExtendedBandMatrix<val_type>>> solver_periodic;

    ctrl_pt_type __solve_for_control_points(
        const Mesh<val_type, dim>& f_mesh) const {
        ctrl_pt_type weights{mesh_dimension};
=======
    Mesh<val_type, dim> solve_for_control_points_(
        const Mesh<val_type, dim>& f_mesh) const {
        Mesh<val_type, dim> weights{mesh_dimension_};
>>>>>>> c7d9e5bd

        auto check_idx =
            [&](typename Mesh<val_type, dim>::index_type& indices) {
                bool keep_flag = true;
                for (size_type d = 0; d < dim; ++d) {
                    if (base_.periodicity(d)) {
                        // Skip last point of periodic dimension
                        keep_flag = indices[d] != weights.dim_size(d);
                        indices[d] = (indices[d] + weights.dim_size(d) +
                                      base_.order / 2) %
                                     weights.dim_size(d);
                    }
                }
                return keep_flag;
            };

        // Copy interpolating values into weights mesh as the initial state of
        // the iterative control points solving algorithm
        for (auto it = f_mesh.begin(); it != f_mesh.end(); ++it) {
            auto f_indices = f_mesh.iter_indices(it);
            if (check_idx(f_indices)) { weights(f_indices) = *it; }
        }

        // loop through each dimension to solve for control points
        for (size_type d = 0; d < dim; ++d) {
            // size of hyperplane when given dimension is fixed
            size_type hyperplane_size = weights.size() / weights.dim_size(d);

            // loop over each point (representing a 1D spline) of hyperplane
            for (size_type i = 0; i < hyperplane_size; ++i) {
                DimArray<size_type> ind_arr{};
                for (size_type d_ = 0, total_ind = i; d_ < dim; ++d_) {
                    if (d_ == d) { continue; }
                    ind_arr[d_] = total_ind % weights.dim_size(d_);
                    total_ind /= weights.dim_size(d_);
                }

                // Loop through one dimension, update interpolating value to
                // control points.
                // In periodic case, rows are shifted to make coefficient matrix
                // diagonal dominate so weights column should be shifted
                // accordingly.
                // auto iter = weights.begin(d, ind_arr);
                if (base_.periodicity(d)) {
                    solvers_[d].solver_periodic.solve(
                        weights.begin(d, ind_arr));
                } else {
                    solvers_[d].solver_aperiodic.solve(
                        weights.begin(d, ind_arr));
                }
            }
        }

        return weights;
    }
};

template <typename T = double>
class InterpolationFunctionTemplate1D
    : public InterpolationFunctionTemplate<T, size_t{1}> {
   private:
    using base = InterpolationFunctionTemplate<T, size_t{1}>;

   public:
    InterpolationFunctionTemplate1D(typename base::size_type f_length,
                                    typename base::size_type order = 3,
                                    bool periodicity = false)
        : InterpolationFunctionTemplate1D(
              std::make_pair(
                  typename base::coord_type{},
                  static_cast<typename base::coord_type>(f_length - 1)),
              f_length,
              order,
              periodicity) {}

    template <typename C1, typename C2>
    InterpolationFunctionTemplate1D(std::pair<C1, C2> x_range,
                                    typename base::size_type f_length,
                                    typename base::size_type order = 3,
                                    bool periodicity = false)
        : base(order, periodicity, f_length, x_range) {}
};

}  // namespace intp<|MERGE_RESOLUTION|>--- conflicted
+++ resolved
@@ -346,91 +346,9 @@
         }
     }
 
-<<<<<<< HEAD
-    /**
-     * @brief Construct a new 1D Interpolation Function Template object.
-     *
-     * @param order order of interpolation, the interpolated function is of
-     * $C^{order-1}$
-     * @param periodic whether to construct a periodic spline
-     * @param f_length point number of to-be-interpolated data
-     * @param x_range a pair of x_min and x_max
-     */
-    template <typename C1, typename C2>
-    InterpolationFunctionTemplate(size_type order,
-                                  bool periodicity,
-                                  size_type f_length,
-                                  std::pair<C1, C2> x_range)
-        : InterpolationFunctionTemplate(order,
-                                        {periodicity},
-                                        MeshDim{f_length},
-                                        x_range) {
-        static_assert(
-            dim == size_type{1},
-            "You can only use this overload of constructor in 1D case.");
-    }
-
-    template <typename C1, typename C2>
-    InterpolationFunctionTemplate(size_type order,
-                                  size_type f_length,
-                                  std::pair<C1, C2> x_range)
-        : InterpolationFunctionTemplate(order, false, f_length, x_range) {}
-
-    /**
-     * @brief Construct a new (aperiodic) Interpolation Function Template
-     * object
-     *
-     * @param order Order of BSpline
-     * @param interp_mesh_dimension The structure of coordinate mesh
-     * @param x_ranges Begin and end iterator/value pairs of each dimension
-     */
-    template <typename... Ts>
-    InterpolationFunctionTemplate(size_type order,
-                                  MeshDim interp_mesh_dimension,
-                                  std::pair<Ts, Ts>... x_ranges)
-        : InterpolationFunctionTemplate(order,
-                                        {},
-                                        interp_mesh_dimension,
-                                        x_ranges...) {}
-
-    template <typename MeshOrIterPair>
-    function_type interpolate(MeshOrIterPair&& mesh_or_iter_pair) const& {
-        function_type interp{base};
-        interp.__spline.load_ctrlPts(
-            __solve_for_control_points(Mesh<val_type, dim>{
-                std::forward<MeshOrIterPair>(mesh_or_iter_pair)}));
-        return interp;
-    }
-
-    template <typename MeshOrIterPair>
-    function_type interpolate(MeshOrIterPair&& mesh_or_iter_pair) && {
-        base.__spline.load_ctrlPts(
-            __solve_for_control_points(Mesh<val_type, dim>{
-                std::forward<MeshOrIterPair>(mesh_or_iter_pair)}));
-        return std::move(base);
-    }
-
-   private:
-    // input coordinates, needed only in nonuniform case
-    DimArray<typename function_type::spline_type::KnotContainer> input_coords;
-
-    MeshDim mesh_dimension;
-
-    // the base interpolation function with unspecified weights
-    function_type base;
-
-    // solver for weights
-    DimArray<BandLU<BandMatrix<val_type>>> solver_aperiodic;
-    DimArray<BandLU<ExtendedBandMatrix<val_type>>> solver_periodic;
-
-    ctrl_pt_type __solve_for_control_points(
+    ctrl_pt_type solve_for_control_points_(
         const Mesh<val_type, dim>& f_mesh) const {
-        ctrl_pt_type weights{mesh_dimension};
-=======
-    Mesh<val_type, dim> solve_for_control_points_(
-        const Mesh<val_type, dim>& f_mesh) const {
-        Mesh<val_type, dim> weights{mesh_dimension_};
->>>>>>> c7d9e5bd
+        ctrl_pt_type weights{mesh_dimension_};
 
         auto check_idx =
             [&](typename Mesh<val_type, dim>::index_type& indices) {
