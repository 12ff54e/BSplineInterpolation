#ifndef INTP_TEMPLATE
#define INTP_TEMPLATE

#include "BSpline.hpp"
#include "BandLU.hpp"
#include "DedicatedThreadPool.hpp"
#include "Mesh.hpp"
#include "util.hpp"

#if __cplusplus >= 201703L
#include <variant>
#endif

#ifdef _TRACE
#include <iostream>
#endif

namespace intp {

template <typename T, size_t D>
class InterpolationFunction;  // Forward declaration, since template has
                              // a member of it.

/**
 * @brief Template for interpolation with only coordinates, and generate
 * interpolation function when fed by function values.
 *
 */
template <typename T, size_t D>
class InterpolationFunctionTemplate {
   public:
    using function_type = InterpolationFunction<T, D>;
    using size_type = typename function_type::size_type;
    using coord_type = typename function_type::coord_type;
    using val_type = typename function_type::val_type;
    using diff_type = typename function_type::diff_type;

    using ctrl_pt_type =
        typename function_type::spline_type::ControlPointContainer;

    static constexpr size_type dim = D;

    template <typename U>
    using DimArray = std::array<U, dim>;

    using MeshDim = MeshDimension<dim>;

    /**
     * @brief Construct a new Interpolation Function Template object, all other
     * constructors delegate to this one
     *
     * @param order Order of BSpline
     * @param periodicity Periodicity of each dimension
     * @param interp_mesh_dimension The structure of coordinate mesh
     * @param x_ranges Begin and end iterator/value pairs of each dimension
     */
    template <typename... Ts>
    InterpolationFunctionTemplate(size_type order,
                                  DimArray<bool> periodicity,
                                  MeshDim interp_mesh_dimension,
                                  std::pair<Ts, Ts>... x_ranges)
        : input_coords_{},
          mesh_dimension_(interp_mesh_dimension),
          base_(order,
                periodicity,
                input_coords_,
                mesh_dimension_,
                x_ranges...),
          solvers_{} {
        // active union member accordingly
        for (size_type i = 0; i < dim; ++i) {
#if __cplusplus >= 201703L
            if (periodicity[i]) {
                solvers_[i].template emplace<extended_solver_type>();
            } else {
                solvers_[i].template emplace<base_solver_type>();
            }
#endif
        }
        build_solver_();
    }

    /**
     * @brief Construct a new 1D Interpolation Function Template object.
     *
     * @param order order of interpolation, the interpolated function is of
     * $C^{order-1}$
     * @param periodicity whether to construct a periodic spline
     * @param f_length point number of to-be-interpolated data
     * @param x_range a pair of x_min and x_max
     */
    template <typename C1, typename C2>
    InterpolationFunctionTemplate(size_type order,
                                  bool periodicity,
                                  size_type f_length,
                                  std::pair<C1, C2> x_range)
        : InterpolationFunctionTemplate(order,
                                        {periodicity},
                                        MeshDim{f_length},
                                        x_range) {
        static_assert(
            dim == size_type{1},
            "You can only use this overload of constructor in 1D case.");
    }

    template <typename C1, typename C2>
    InterpolationFunctionTemplate(size_type order,
                                  size_type f_length,
                                  std::pair<C1, C2> x_range)
        : InterpolationFunctionTemplate(order, false, f_length, x_range) {}

    /**
     * @brief Construct a new (aperiodic) Interpolation Function Template
     * object
     *
     * @param order Order of BSpline
     * @param interp_mesh_dimension The structure of coordinate mesh
     * @param x_ranges Begin and end iterator/value pairs of each dimension
     */
    template <typename... Ts>
    InterpolationFunctionTemplate(size_type order,
                                  MeshDim interp_mesh_dimension,
                                  std::pair<Ts, Ts>... x_ranges)
        : InterpolationFunctionTemplate(order,
                                        {},
                                        interp_mesh_dimension,
                                        x_ranges...) {}

    template <typename MeshOrIterPair>
    function_type interpolate(MeshOrIterPair&& mesh_or_iter_pair) const& {
        function_type interp{base_};
        interp.spline_.load_ctrlPts(
            solve_for_control_points_(Mesh<val_type, dim>{
                std::forward<MeshOrIterPair>(mesh_or_iter_pair)}));
        return interp;
    }

    template <typename MeshOrIterPair>
    function_type interpolate(MeshOrIterPair&& mesh_or_iter_pair) && {
        base_.spline_.load_ctrlPts(
            solve_for_control_points_(Mesh<val_type, dim>{
                std::forward<MeshOrIterPair>(mesh_or_iter_pair)}));
        return std::move(base_);
    }

    // modify the given interpolation function
    template <typename MeshOrIterPair>
    void interpolate(function_type& interp,
                     MeshOrIterPair&& mesh_or_iter_pair) const& {
        interp = base_;
        interp.spline_.load_ctrlPts(
            solve_for_control_points_(Mesh<val_type, dim>{
                std::forward<MeshOrIterPair>(mesh_or_iter_pair)}));
    }

   private:
    using base_solver_type = BandLU<BandMatrix<val_type>>;
    using extended_solver_type = BandLU<ExtendedBandMatrix<val_type>>;

    // input coordinates, needed only in nonuniform case
    DimArray<typename function_type::spline_type::KnotContainer> input_coords_;

    MeshDim mesh_dimension_;

    // the base interpolation function with unspecified weights
    function_type base_;

#if __cplusplus >= 201703L
    using EitherSolver = std::variant<base_solver_type, extended_solver_type>;
#else
    // A union-like class storing BandLU solver for Either band matrix or
    // extended band matrix
    struct EitherSolver {
        // set default active union member, or g++ compiled code will throw
        // err
        EitherSolver() {}
        // Active union member and tag it.
        EitherSolver(bool is_periodic)
            : is_active_(true), is_periodic_(is_periodic) {
            if (is_periodic_) {
                new (&solver_periodic) extended_solver_type;
            } else {
                new (&solver_aperiodic) base_solver_type;
            }
        }
        EitherSolver& operator=(bool is_periodic) {
            if (is_active_) {
                throw std::runtime_error("Can not switch solver type.");
            }

            is_active_ = true;
            is_periodic_ = is_periodic;
            if (is_periodic_) {
                new (&solver_periodic) extended_solver_type;
            } else {
                new (&solver_aperiodic) base_solver_type;
            }

            return *this;
        }

        // Copy constructor is required by aggregate initialization, but never
        // invoked in this code since the content of this union is never
        // switched.
        EitherSolver(const EitherSolver&) {}
        // Destructor needed and it invokes either member's destructor according
        // to the tag "is_periodic";
        ~EitherSolver() {
            if (is_active_) {
                if (is_periodic_) {
                    solver_periodic.~extended_solver_type();
                } else {
                    solver_aperiodic.~base_solver_type();
                }
            }
        }

        union {
            base_solver_type solver_aperiodic;
            extended_solver_type solver_periodic;
        };

        bool is_active_ = false;
        // tag for union member
        bool is_periodic_ = false;
    };
#endif

    // solver for weights
    DimArray<EitherSolver> solvers_;

    void build_solver_() {
        const auto& order = base_.order_;
        // adjust dimension according to periodicity
        {
            DimArray<size_type> dim_size_tmp;
            for (size_type d = 0; d < dim; ++d) {
                dim_size_tmp[d] = mesh_dimension_.dim_size(d) -
                                  (base_.periodicity(d) ? 1 : 0);
            }
            mesh_dimension_.resize(dim_size_tmp);
        }

        DimArray<typename function_type::spline_type::BaseSpline>
            base_spline_vals_per_dim;

        const auto& spline = base_.spline();

        // pre-calculate base spline of periodic dimension, since it never
        // changes due to its even-spaced knots
        for (size_type d = 0; d < dim; ++d) {
            if (base_.periodicity(d) && base_.uniform(d)) {
                base_spline_vals_per_dim[d] = spline.base_spline_value(
                    d, spline.knots_begin(d) + static_cast<diff_type>(order),
                    spline.knots_begin(d)[static_cast<diff_type>(order)] +
                        (1 - order % 2) * base_.dx_[d] * .5);
            }
        }

#ifdef _TRACE
        std::cout << "\n[TRACE] Coefficient Matrices\n";
#endif

        // loop through each dimension to construct coefficient matrix
        for (size_type d = 0; d < dim; ++d) {
            bool periodic = base_.periodicity(d);
            bool uniform = base_.uniform(d);
            auto mat_dim = mesh_dimension_.dim_size(d);
            auto band_width = periodic ? order / 2 : order - 1;
<<<<<<< HEAD

#if __cplusplus >= 201703L
            std::variant<typename base_solver_type::matrix_type,
                         typename extended_solver_type::matrix_type>
                coef_mat;
            if (periodic) {
                coef_mat.template emplace<
                    typename extended_solver_type::matrix_type>(
                    mat_dim, band_width, band_width);
            } else {
                coef_mat
                    .template emplace<typename base_solver_type::matrix_type>(
                        mat_dim, band_width, band_width);
            }
#else
            typename extended_solver_type::matrix_type coef_mat(
                mat_dim, band_width, band_width);
#endif
=======
            typename extended_solver_type::matrix_type coef_mat(
                mat_dim, band_width, band_width);
>>>>>>> 22e58250

#ifdef _TRACE
            std::cout << "\n[TRACE] Dimension " << d << '\n';
            std::cout << "[TRACE] {0, 0} -> 1\n";
#endif

            for (size_type i = 0; i < mesh_dimension_.dim_size(d); ++i) {
                if (!periodic) {
                    // In aperiodic case, first and last data point can only
                    // be covered by one base spline, and the base spline at
                    // these ending points eval to 1.
                    if (i == 0 || i == mesh_dimension_.dim_size(d) - 1) {
#if __cplusplus >= 201703L
                        std::visit([i](auto& m) { m(i, i) = 1; }, coef_mat);
#else
                        coef_mat.main_bands_val(i, i) = 1;
#endif
                        continue;
                    }
                }

                const auto knot_num = spline.knots_num(d);
                // This is the index of knot point to the left of i-th
                // interpolated value's coordinate, notice that knot points has
                // a larger gap in both ends in non-periodic case.
                size_type knot_ind{};
                // flag for internal points in uniform aperiodic case
                const bool is_internal =
                    i > order / 2 &&
                    i < mesh_dimension_.dim_size(d) - order / 2 - 1;

                if (uniform) {
                    knot_ind =
                        periodic ? i + order
                                 : std::min(knot_num - order - 2,
                                            i > order / 2 ? i + (order + 1) / 2
                                                          : order);
                    if (!periodic) {
                        if (knot_ind <= 2 * order + 1 ||
                            knot_ind >= knot_num - 2 * order - 2) {
                            // out of the zone of even-spaced knots, update base
                            // spline
                            const auto iter = spline.knots_begin(d) +
                                              static_cast<diff_type>(knot_ind);
                            const coord_type x =
                                spline.range(d).first +
                                static_cast<coord_type>(i) * base_.dx_[d];
                            base_spline_vals_per_dim[d] =
                                spline.base_spline_value(d, iter, x);
                        }
                    }
                } else {
                    coord_type x = input_coords_[d][i];
                    // using BSpline::get_knot_iter to find current
                    // knot_ind
                    const auto iter =
                        periodic ? spline.knots_begin(d) +
                                       static_cast<diff_type>(i + order)
                        : i == 0 ? spline.knots_begin(d) +
                                       static_cast<diff_type>(order)
                        : i == input_coords_[d].size() - 1
                            ? spline.knots_end(d) -
                                  static_cast<diff_type>(order + 2)
                            : spline.get_knot_iter(
                                  d, x, i + 1,
                                  std::min(knot_num - order - 1, i + order));
                    knot_ind =
                        static_cast<size_type>(iter - spline.knots_begin(d));
                    base_spline_vals_per_dim[d] =
                        spline.base_spline_value(d, iter, x);
                }

                // number of base spline that covers present data point.
                const size_type s_num = periodic                 ? order | 1
                                        : order == 1             ? 1
                                        : uniform && is_internal ? order | 1
                                                                 : order + 1;
                for (size_type j = 0; j < s_num; ++j) {
                    const size_type row = (i + (periodic ? band_width : 0)) %
                                          mesh_dimension_.dim_size(d);
                    const size_type col =
                        (knot_ind - order + j) % mesh_dimension_.dim_size(d);
#if __cplusplus >= 201703L
                    std::visit(
                        [&](auto& m) {
                            m(row, col) = base_spline_vals_per_dim[d][j];
                        },
                        coef_mat);
#else
                    if (periodic) {
                        coef_mat((i + band_width) % mesh_dimension_.dim_size(d),
                                 (knot_ind - order + j) %
                                     mesh_dimension_.dim_size(d)) =
                            base_spline_vals_per_dim[d][j];
                    } else {
                        coef_mat.main_bands_val(i, knot_ind - order + j) =
                            base_spline_vals_per_dim[d][j];
                    }
#endif
#ifdef _TRACE
                    std::cout
                        << "[TRACE] {"
                        << (periodic
                                ? (i + band_width) % mesh_dimension_.dim_size(d)
                                : i)
                        << ", "
                        << (knot_ind - order + j) % mesh_dimension_.dim_size(d)
                        << "} -> " << base_spline_vals_per_dim[d][j] << '\n';
#endif
                }
            }

#ifdef _TRACE
            std::cout << "[TRACE] {" << mesh_dimension_.dim_size(d) - 1 << ", "
                      << mesh_dimension_.dim_size(d) - 1 << "} -> 1\n";
#endif

#if __cplusplus >= 201703L
            std::visit(
                [&](auto& solver) {
                    using matrix_t = typename util::remove_cvref_t<
                        decltype(solver)>::matrix_type;
                    solver.compute(std::get<matrix_t>(std::move(coef_mat)));
                },
                solvers_[d]);
#else
            solvers_[d] = periodic;
            if (periodic) {
                solvers_[d].solver_periodic.compute(std::move(coef_mat));
            } else {
                solvers_[d].solver_aperiodic.compute(
                    static_cast<typename base_solver_type::matrix_type&&>(
                        coef_mat));
            }
#endif
        }
    }

    ctrl_pt_type solve_for_control_points_(
        const Mesh<val_type, dim>& f_mesh) const {
        ctrl_pt_type weights{mesh_dimension_};
        ctrl_pt_type weights_tmp(1);  // auxilary weight for swapping between
        if CPP17_CONSTEXPR_ (dim > 1) { weights_tmp.resize(mesh_dimension_); }

        auto check_idx =
            [&](typename Mesh<val_type, dim>::index_type& indices) {
                bool keep_flag = true;
                for (size_type d = 0; d < dim; ++d) {
                    if (base_.periodicity(d)) {
                        // Skip last point of periodic dimension
                        keep_flag =
                            keep_flag && indices[d] != weights.dim_size(d);
                        indices[d] = (indices[d] + weights.dim_size(d) +
                                      base_.order_ / 2) %
                                     weights.dim_size(d);
                    }
                }
                return keep_flag;
            };

        // Copy interpolating values into weights mesh as the initial state of
        // the iterative control points solving algorithm
        for (auto it = f_mesh.begin(); it != f_mesh.end(); ++it) {
            auto f_indices = f_mesh.iter_indices(it);
            if (check_idx(f_indices)) { weights(f_indices) = *it; }
        }

        auto array_right_shift = [](DimArray<size_type> arr) {
            DimArray<size_type> new_arr{};
            for (size_type d_ = 0; d_ < dim; ++d_) {
                new_arr[d_] = arr[(d_ + dim - 1) % dim];
            }
            return new_arr;
        };

        // loop through each dimension to solve for control points
        for (size_type d = 0; d < dim; ++d) {
            ctrl_pt_type& old_weight = d % 2 == 0 ? weights : weights_tmp;
            ctrl_pt_type& new_weight = d % 2 != 0 ? weights : weights_tmp;

<<<<<<< HEAD
#if __cplusplus >= 201703L
                std::visit(
                    [&](auto& solver) {
                        solver.solve(weights.begin(d, ind_arr));
                    },
                    solvers_[d]);
#else
                // Loop through one dimension, update interpolating value to
                // control points.
                // In periodic case, rows are shifted to make coefficient matrix
                // diagonal dominate so weights column should be shifted
                // accordingly.
                // auto iter = weights.begin(d, ind_arr);
                if (base_.periodicity(d)) {
                    solvers_[d].solver_periodic.solve(
                        weights.begin(d, ind_arr));
                } else {
                    solvers_[d].solver_aperiodic.solve(
                        weights.begin(d, ind_arr));
                }
#endif
=======
            if CPP17_CONSTEXPR_ (dim > 1) {
                new_weight.resize(array_right_shift(old_weight.dimension()));
            }

            const auto line_size = old_weight.dim_size(dim - 1);
            // size of hyperplane orthogonal to last dim axis
            const auto hyperplane_size = old_weight.size() / line_size;

            // prepare variables being captured by lambda
            bool periodicity = base_.periodicity(dim - 1 - d);
            auto& solver_wrapper = solvers_[dim - 1 - d];
            auto solve_and_rearrange_block = [&](size_type begin,
                                                 size_type end) {
                for (size_type j = begin; j < end; ++j) {
                    auto ind_arr =
                        old_weight.dimension().dimwise_indices(j * line_size);

                    auto old_iter_begin = old_weight.begin(dim - 1, ind_arr);
                    auto old_iter_end = old_weight.end(dim - 1, ind_arr);
                    auto new_iter_begin =
                        new_weight.begin(0, array_right_shift(ind_arr));

                    if (periodicity) {
                        solver_wrapper.solver_periodic.solve(old_iter_begin);
                    } else {
                        solver_wrapper.solver_aperiodic.solve(old_iter_begin);
                    }
                    if CPP17_CONSTEXPR_ (dim > 1) {
                        for (auto old_it = old_iter_begin,
                                  new_it = new_iter_begin;
                             old_it != old_iter_end; ++old_it, ++new_it) {
                            *new_it = *old_it;
                        }
                    }
                }
            };

#ifdef _MULTITHREAD
            // TODO: use a more robust task division strategy
            const size_type block_num = static_cast<size_type>(
                std::sqrt(static_cast<double>(hyperplane_size)));
            const size_type task_per_block =
                block_num == 0 ? hyperplane_size : hyperplane_size / block_num;

            auto& thread_pool = DedicatedThreadPool<void>::get_instance(8);
            std::vector<std::future<void>> res;

            for (size_type i = 0; i < block_num; ++i) {
                // use thread pool here may seem to be a bit overhead
                res.push_back(thread_pool.queue_task([=]() {
                    solve_and_rearrange_block(i * task_per_block,
                                              (i + 1) * task_per_block);
                }));
>>>>>>> 22e58250
            }
            // main thread deals with the remaining part in case hyperplane_size
            // not divisible by thread_num
            solve_and_rearrange_block(block_num * task_per_block,
                                      hyperplane_size);
            // wait for all tasks are complete
            for (auto&& f : res) { f.get(); }
#else
            solve_and_rearrange_block(0, hyperplane_size);
#endif  // _MULTITHREAD
        }

        if CPP17_CONSTEXPR_ (dim % 2 == 0 || dim == 1) {
            return weights;
        } else {
            return weights_tmp;
        }
    }
};

template <typename T = double>
class InterpolationFunctionTemplate1D
    : public InterpolationFunctionTemplate<T, size_t{1}> {
   private:
    using base = InterpolationFunctionTemplate<T, size_t{1}>;

   public:
    InterpolationFunctionTemplate1D(typename base::size_type f_length,
                                    typename base::size_type order = 3,
                                    bool periodicity = false)
        : InterpolationFunctionTemplate1D(
              std::make_pair(
                  typename base::coord_type{},
                  static_cast<typename base::coord_type>(f_length - 1)),
              f_length,
              order,
              periodicity) {}

    template <typename C1, typename C2>
    InterpolationFunctionTemplate1D(std::pair<C1, C2> x_range,
                                    typename base::size_type f_length,
                                    typename base::size_type order = 3,
                                    bool periodicity = false)
        : base(order, periodicity, f_length, x_range) {}
};

}  // namespace intp

#endif<|MERGE_RESOLUTION|>--- conflicted
+++ resolved
@@ -267,7 +267,6 @@
             bool uniform = base_.uniform(d);
             auto mat_dim = mesh_dimension_.dim_size(d);
             auto band_width = periodic ? order / 2 : order - 1;
-<<<<<<< HEAD
 
 #if __cplusplus >= 201703L
             std::variant<typename base_solver_type::matrix_type,
@@ -286,10 +285,6 @@
             typename extended_solver_type::matrix_type coef_mat(
                 mat_dim, band_width, band_width);
 #endif
-=======
-            typename extended_solver_type::matrix_type coef_mat(
-                mat_dim, band_width, band_width);
->>>>>>> 22e58250
 
 #ifdef _TRACE
             std::cout << "\n[TRACE] Dimension " << d << '\n';
@@ -470,29 +465,6 @@
             ctrl_pt_type& old_weight = d % 2 == 0 ? weights : weights_tmp;
             ctrl_pt_type& new_weight = d % 2 != 0 ? weights : weights_tmp;
 
-<<<<<<< HEAD
-#if __cplusplus >= 201703L
-                std::visit(
-                    [&](auto& solver) {
-                        solver.solve(weights.begin(d, ind_arr));
-                    },
-                    solvers_[d]);
-#else
-                // Loop through one dimension, update interpolating value to
-                // control points.
-                // In periodic case, rows are shifted to make coefficient matrix
-                // diagonal dominate so weights column should be shifted
-                // accordingly.
-                // auto iter = weights.begin(d, ind_arr);
-                if (base_.periodicity(d)) {
-                    solvers_[d].solver_periodic.solve(
-                        weights.begin(d, ind_arr));
-                } else {
-                    solvers_[d].solver_aperiodic.solve(
-                        weights.begin(d, ind_arr));
-                }
-#endif
-=======
             if CPP17_CONSTEXPR_ (dim > 1) {
                 new_weight.resize(array_right_shift(old_weight.dimension()));
             }
@@ -514,12 +486,17 @@
                     auto old_iter_end = old_weight.end(dim - 1, ind_arr);
                     auto new_iter_begin =
                         new_weight.begin(0, array_right_shift(ind_arr));
-
+#if __cplusplus >= 201703L
+                    std::visit(
+                        [&](auto& solver) { solver.solve(old_iter_begin); },
+                        solver_wrapper);
+#else
                     if (periodicity) {
                         solver_wrapper.solver_periodic.solve(old_iter_begin);
                     } else {
                         solver_wrapper.solver_aperiodic.solve(old_iter_begin);
                     }
+#endif
                     if CPP17_CONSTEXPR_ (dim > 1) {
                         for (auto old_it = old_iter_begin,
                                   new_it = new_iter_begin;
@@ -546,7 +523,6 @@
                     solve_and_rearrange_block(i * task_per_block,
                                               (i + 1) * task_per_block);
                 }));
->>>>>>> 22e58250
             }
             // main thread deals with the remaining part in case hyperplane_size
             // not divisible by thread_num
